--- conflicted
+++ resolved
@@ -128,13 +128,8 @@
     # law setup
     #
 
-<<<<<<< HEAD
-    export LAW_HOME="${HBT_BASE}/.law"
-    export LAW_CONFIG_FILE="${HBT_BASE}/law.nocert.cfg"
-=======
     export LAW_HOME="${LAW_HOME:-${HBT_BASE}/.law}"
-    export LAW_CONFIG_FILE="${LAW_CONFIG_FILE:-${HBT_BASE}/law.cfg}"
->>>>>>> 0c52163d
+    export LAW_CONFIG_FILE="${LAW_CONFIG_FILE:-${HBT_BASE}/law.nocert.cfg}"
 
     if which law &> /dev/null; then
         # source law's bash completion scipt
