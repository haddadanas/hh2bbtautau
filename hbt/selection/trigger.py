--- conflicted
+++ resolved
@@ -18,11 +18,7 @@
         "TrigObj.{id,pt,eta,phi,filterBits}",
     },
     produces={
-<<<<<<< HEAD
-        "trigger_ids",
-=======
         "fired_trigger_ids",
->>>>>>> 03519a61
     },
     exposed=True,
 )
