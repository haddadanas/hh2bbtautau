--- conflicted
+++ resolved
@@ -84,20 +84,12 @@
 @selector(
     uses={
         json_filter, met_filters, IF_RUN_3(jet_veto_map), trigger_selection, lepton_selection, jet_selection,
-<<<<<<< HEAD
-        mc_weight, pu_weight, btag_weights_deepjet, IF_RUN_3(btag_weights_pnet), process_ids, cutflow_features,
-        attach_coffea_behavior, patch_ecalBadCalibFilter, IF_DATASET_HAS_LHE_WEIGHTS(pdf_weights, murmuf_weights),
-    },
-    produces={
-        trigger_selection, lepton_selection, jet_selection, mc_weight, pu_weight, btag_weights_deepjet,
-=======
         mc_weight, pu_weight, ps_weights, btag_weights_deepjet, IF_RUN_3(btag_weights_pnet), process_ids,
         cutflow_features, attach_coffea_behavior, patch_ecalBadCalibFilter,
         IF_DATASET_HAS_LHE_WEIGHTS(pdf_weights, murmuf_weights),
     },
     produces={
         trigger_selection, lepton_selection, jet_selection, mc_weight, pu_weight, ps_weights, btag_weights_deepjet,
->>>>>>> 03519a61
         process_ids, cutflow_features, IF_RUN_3(btag_weights_pnet),
         IF_DATASET_HAS_LHE_WEIGHTS(pdf_weights, murmuf_weights),
     },
@@ -503,8 +495,6 @@
             for v in (("",) if skip_shifts else ("", "_up", "_down")):
                 add(f"sum_murmuf_weight{v}", no_sel, events[f"murmuf_weight{v}"])
                 add(f"sum_murmuf_weight{v}_selected", event_sel, events[f"murmuf_weight{v}"])
-<<<<<<< HEAD
-=======
 
         # parton shower weights with variations
         if self.has_dep(ps_weights):
@@ -513,7 +503,6 @@
                 add(f"sum_isr_weight{v}_selected", event_sel, events[f"isr_weight{v}"])
                 add(f"sum_fsr_weight{v}", no_sel, events[f"fsr_weight{v}"])
                 add(f"sum_fsr_weight{v}_selected", event_sel, events[f"fsr_weight{v}"])
->>>>>>> 03519a61
 
         # btag weights
         for prod in [btag_weights_deepjet, btag_weights_pnet]:
