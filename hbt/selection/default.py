# coding: utf-8

"""
Selection methods.
"""

from __future__ import annotations

from operator import and_
from functools import reduce
from collections import defaultdict

import law

from columnflow.selection import Selector, SelectionResult, selector
from columnflow.selection.stats import increment_stats
from columnflow.selection.cms.json_filter import json_filter
from columnflow.selection.cms.met_filters import met_filters
from columnflow.selection.cms.jets import jet_veto_map
from columnflow.production.processes import process_ids
from columnflow.production.cms.mc_weight import mc_weight
from columnflow.production.cms.pileup import pu_weight
from columnflow.production.cms.pdf import pdf_weights
from columnflow.production.cms.scale import murmuf_weights
from columnflow.production.cms.top_pt_weight import gen_parton_top
from columnflow.production.util import attach_coffea_behavior
from columnflow.columnar_util import full_like
from columnflow.util import maybe_import
from columnflow.types import Iterable

from hbt.selection.trigger import trigger_selection
from hbt.selection.lepton import lepton_selection
from hbt.selection.lepton_loose import lepton_loose_selection
from hbt.selection.jet import jet_selection
from hbt.production.btag import btag_weights_deepjet, btag_weights_pnet
from hbt.production.features import cutflow_features
from hbt.production.patches import patch_ecalBadCalibFilter
from hbt.util import IF_DATASET_HAS_LHE_WEIGHTS, IF_RUN_3

np = maybe_import("numpy")
ak = maybe_import("awkward")


logger = law.logger.get_logger(__name__)


# updated met_filters selector to define dataset dependent filters
def get_met_filters(self: Selector) -> Iterable[str]:
    if getattr(self, "dataset_inst", None) is None:
        return {}

    met_filters = set(self.config_inst.x.met_filters[self.dataset_inst.data_source])
    if self.dataset_inst.has_tag("broken_ecalBadCalibFilter"):
        met_filters -= {"Flag.ecalBadCalibFilter"}

    return list(met_filters)


hbt_met_filters = met_filters.derive("hbt_met_filters", cls_dict={"get_met_filters": get_met_filters})


# helper to identify bad events that should be considered missing altogether
def get_bad_events(self: Selector, events: ak.Array) -> ak.Array:
    bad_mask = full_like(events.event, False, dtype=bool)

    # drop events for which we expect lhe infos but that lack them
    # see https://cms-talk.web.cern.ch/t/lhe-weight-vector-empty-for-certain-events/97636/3
    if (
        self.dataset_inst.is_mc and
        self.dataset_inst.has_tag("partial_lhe_weights") and
        self.has_dep(pdf_weights)
    ):
        n_weights = ak.num(events.LHEPdfWeight, axis=1)
        bad_lhe_mask = (n_weights != 101) & (n_weights != 103)
        if ak.any(bad_lhe_mask):
            bad_mask = bad_mask & bad_lhe_mask
            frac = ak.mean(bad_lhe_mask)
            logger.warning(
                f"found {ak.sum(bad_lhe_mask)} events ({frac * 100:.1f}%) with bad LHEPdfWeights",
            )

    return bad_mask


@selector(
    uses={
        json_filter, hbt_met_filters, IF_RUN_3(jet_veto_map), trigger_selection,
        jet_selection, mc_weight, pu_weight, btag_weights_deepjet, IF_RUN_3(btag_weights_pnet),
        process_ids, cutflow_features, increment_stats, attach_coffea_behavior,
        patch_ecalBadCalibFilter, IF_DATASET_HAS_LHE_WEIGHTS(pdf_weights, murmuf_weights),
    },
    produces={
        trigger_selection, jet_selection, mc_weight, pu_weight,
        btag_weights_deepjet, IF_RUN_3(btag_weights_pnet), process_ids, cutflow_features,
        increment_stats, IF_DATASET_HAS_LHE_WEIGHTS(pdf_weights, murmuf_weights),
    },
    exposed=True,
    use_loose_lepton_selection=False,
)
def default(
    self: Selector,
    events: ak.Array,
    stats: defaultdict,
    **kwargs,
) -> tuple[ak.Array, SelectionResult]:
    # ensure coffea behavior
    events = self[attach_coffea_behavior](events, **kwargs)

    # prepare the selection results that are updated at every step
    results = SelectionResult()

    # before performing selection steps, drop events that should not be considered at all and
    # maintain a mask "no_sel" that refers to events that are kept
    bad_mask = get_bad_events(self, events)
    no_sel = ~bad_mask
    results += SelectionResult(steps={"bad": no_sel})

    # filter bad data events according to golden lumi mask
    if self.dataset_inst.is_data:
        events, json_filter_results = self[json_filter](events, **kwargs)
        results += json_filter_results
    else:
        results += SelectionResult(steps={"json": full_like(events.event, True, dtype=bool)})

    # met filter selection
    events, met_filter_results = self[hbt_met_filters](events, **kwargs)
    # patch for the broken "Flag_ecalBadCalibFilter" MET filter in prompt data (tag set in config)
    if self.dataset_inst.has_tag("broken_ecalBadCalibFilter"):
        # fold decision into met filter results
        events = self[patch_ecalBadCalibFilter](events, **kwargs)
        met_filter_results.steps.met_filter = (
            met_filter_results.steps.met_filter &
            events.patchedEcalBadCalibFilter
        )
    results += met_filter_results

    # jet veto map
    if self.has_dep(jet_veto_map):
        events, veto_result = self[jet_veto_map](events, **kwargs)
        results += veto_result

    # trigger selection
    events, trigger_results = self[trigger_selection](events, **kwargs)
    results += trigger_results

    # lepton selection
    if self.use_loose_lepton_selection:
        events, lepton_results = self[lepton_loose_selection](events, trigger_results, **kwargs)
    else:
        events, lepton_results = self[lepton_selection](events, trigger_results, **kwargs)
    results += lepton_results

    # jet selection
    events, jet_results = self[jet_selection](events, trigger_results, lepton_results, **kwargs)
    results += jet_results

    # mc-only functions
    if self.dataset_inst.is_mc:
        events = self[mc_weight](events, **kwargs)

        # pdf weights
        if self.has_dep(pdf_weights):
            events = self[pdf_weights](
                events,
                outlier_log_mode="debug",
                invalid_weights_action="ignore" if self.dataset_inst.has_tag("partial_lhe_weights") else "raise",
                **kwargs,
            )

        # renormalization/factorization scale weights
        if self.has_dep(murmuf_weights):
            events = self[murmuf_weights](events, **kwargs)

        # pileup weights
        events = self[pu_weight](events, **kwargs)

        # btag weights
        btag_weight_jet_mask = ak.fill_none(results.x.jet_mask, False, axis=-1)
        events = self[btag_weights_deepjet](
            events,
            jet_mask=btag_weight_jet_mask,
            negative_b_score_log_mode="none",
            **kwargs,
        )
        if self.has_dep(btag_weights_pnet):
            events = self[btag_weights_pnet](
                events,
                jet_mask=btag_weight_jet_mask,
                negative_b_score_log_mode="none",
                **kwargs,
            )

    # create process ids
    # if self.process_ids_dy is not None:
    #     events = self[self.process_ids_dy](events, **kwargs)
    # elif self.process_ids_w_lnu is not None:
    #     events = self[self.process_ids_w_lnu](events, **kwargs)
    # else:
    events = self[process_ids](events, **kwargs)

    # some cutflow features
    events = self[cutflow_features](events, results.objects, **kwargs)

    # combined event selection after all steps
    event_sel = reduce(and_, results.steps.values())
    results.event = event_sel

    # combined event selection after all but the bjet step
    def event_sel_nob(btag_weight_cls):
        tagger_name = btag_weights_deepjet.tagger_name
        var_sel = results.steps[f"all_but_bjet_{tagger_name}"] = reduce(and_, [
            mask for step_name, mask in results.steps.items()
            if step_name != f"bjet_{tagger_name}"
        ])
        return var_sel

    # increment stats
    events, results = setup_and_increment_stats(
        self,
        events=events,
        results=results,
        stats=stats,
        no_sel=no_sel,
        event_sel=event_sel,
        event_sel_variations={
            "nob_deepjet": event_sel_nob(btag_weights_deepjet),
            "nob_pnet": event_sel_nob(btag_weights_pnet) if self.has_dep(btag_weights_pnet) else None,
        },
        njets=results.x.n_central_jets,
        **kwargs,
    )

    return events, results


@default.init
def default_init(self: Selector) -> None:
    if getattr(self, "dataset_inst", None) is None:
        return

<<<<<<< HEAD
    if self.use_loose_lepton_selection:
        self.uses.add(lepton_loose_selection)
        self.produces.add(lepton_loose_selection)
    else:
        self.uses.add(lepton_selection)
        self.produces.add(lepton_selection)

    # # build and store derived process id producers
    # for tag in ("dy", "w_lnu"):
    #     prod_name = f"process_ids_{tag}"
    #     setattr(self, prod_name, None)
    #     if not self.dataset_inst.has_tag(tag):
    #         continue
    #     # check if the producer was already created and saved in the config
    #     if (prod := self.config_inst.x(prod_name, None)) is None:
    #         # check if this dataset is covered by any dy id producer
    #         for stitch_name, cfg in self.config_inst.x(f"{tag}_stitching").items():
    #             incl_dataset_inst = cfg["inclusive_dataset"]
    #             # the dataset is "covered" if its process is a subprocess of that of the dy dataset
    #             if incl_dataset_inst.has_process(self.dataset_inst.processes.get_first()):
    #                 base_prod = getattr(process_producers, prod_name)
    #                 prod = base_prod.derive(f"{prod_name}_{stitch_name}", cls_dict={
    #                     "leaf_processes": cfg["leaf_processes"],
    #                 })
    #                 # cache it
    #                 self.config_inst.set_aux(prod_name, prod)
    #                 # stop after the first match
    #                 break
    #     if prod is not None:
    #         # add it as a dependency
    #         self.uses.add(prod)
    #         self.produces.add(prod)
    #         # save it as an attribute
    #         setattr(self, prod_name, prod)


loose = default.derive("loose", cls_dict={"use_loose_lepton_selection": True})
=======
    # build and store derived process id producers
    for tag in ("dy", "w_lnu"):
        prod_name = f"process_ids_{tag}"
        setattr(self, prod_name, None)
        if not self.dataset_inst.has_tag(tag):
            continue
        # check if the producer was already created and saved in the config
        if (prod := self.config_inst.x(prod_name, None)) is None:
            # check if this dataset is covered by any dy id producer
            for stitch_name, cfg in self.config_inst.x(f"{tag}_stitching").items():
                incl_dataset_inst = cfg["inclusive_dataset"]
                # the dataset is "covered" if its process is a subprocess of that of the dy dataset
                if incl_dataset_inst.has_process(self.dataset_inst.processes.get_first()):
                    base_prod = getattr(process_producers, prod_name)
                    prod = base_prod.derive(f"{prod_name}_{stitch_name}", cls_dict={
                        "leaf_processes": cfg["leaf_processes"],
                    })
                    # cache it
                    self.config_inst.set_aux(prod_name, prod)
                    # stop after the first match
                    break
        if prod is not None:
            # add it as a dependency
            self.uses.add(prod)
            self.produces.add(prod)
            # save it as an attribute
            setattr(self, prod_name, prod)

    if self.dataset_inst.has_tag("ttbar"):
        self.uses.add(gen_parton_top)
        self.produces.add(gen_parton_top)


>>>>>>> 6a914e5f
empty = default.derive("empty", cls_dict={})


@empty.init
def empty_init(self: Selector) -> None:
    super(empty, self).init_func()

    # remove unused dependencies
    unused = {
        json_filter,
        hbt_met_filters,
        cutflow_features,
        patch_ecalBadCalibFilter,
        jet_selection,
        lepton_selection,
        trigger_selection,
    }
    self.uses -= unused
    self.produces -= unused

    # add custom columns
    self.uses.add("Jet.phi")  # needed by vector behavior for accessing pt in btag_weights
    self.produces |= {"channel_id", "leptons_os", "tau2_isolated", "{single,cross}_triggered"}


@empty.call
def empty_call(
    self: Selector,
    events: ak.Array,
    stats: defaultdict,
    **kwargs,
) -> tuple[ak.Array, SelectionResult]:
    """
    An empty selection that does not perform selection steps but only invokes producers that are
    necessary to create columns that are required downstream, e.g. for ProduceColumns with our
    "default" producer.
    """
    from columnflow.columnar_util import set_ak_column

    # ensure coffea behavior
    events = self[attach_coffea_behavior](events, **kwargs)

    # prepare the selection results that are updated at every step
    results = SelectionResult()

    # before performing selection steps, drop events that should not be considered at all and
    # maintain a mask "no_sel" that refers to events that are kept
    bad_mask = get_bad_events(self, events)
    no_sel = ~bad_mask
    results += SelectionResult(steps={"bad": no_sel})

    # mc-only functions
    if self.dataset_inst.is_mc:
        events = self[mc_weight](events, **kwargs)

        # pdf weights
        if self.has_dep(pdf_weights):
            events = self[pdf_weights](events, **kwargs)

        # renormalization/factorization scale weights
        if self.has_dep(murmuf_weights):
            events = self[murmuf_weights](events, **kwargs)

        # pileup weights
        events = self[pu_weight](events, **kwargs)

        # btag weights
        btag_weight_jet_mask = abs(events.Jet["eta"]) < 2.5
        events = self[btag_weights_deepjet](
            events,
            jet_mask=btag_weight_jet_mask,
            negative_b_score_log_mode="none",
            **kwargs,
        )
        if self.has_dep(btag_weights_pnet):
            events = self[btag_weights_pnet](
                events,
                jet_mask=btag_weight_jet_mask,
                negative_b_score_log_mode="none",
                **kwargs,
            )

    # create process ids
    if self.process_ids_dy is not None:
        events = self[self.process_ids_dy](events, **kwargs)
    elif self.process_ids_w_lnu is not None:
        events = self[self.process_ids_w_lnu](events, **kwargs)
    else:
        events = self[process_ids](events, **kwargs)

    # fake lepton selection results
    events = set_ak_column(events, "channel_id", np.zeros(len(events), dtype=np.uint8))
    events = set_ak_column(events, "leptons_os", np.zeros(len(events), dtype=bool))
    events = set_ak_column(events, "tau2_isolated", np.zeros(len(events), dtype=bool))
    events = set_ak_column(events, "cross_triggered", np.zeros(len(events), dtype=bool))
    events = set_ak_column(events, "single_triggered", np.zeros(len(events), dtype=bool))

    # trivial selection mask capturing all events
    results.event = np.ones(len(events), dtype=bool)

    # increment stats
    events, results = setup_and_increment_stats(
        self,
        events=events,
        results=results,
        stats=stats,
        no_sel=no_sel,
        event_sel=results.event,
        event_sel_variations={
            "nob_deepjet": results.event,
            "nob_pnet": results.event if self.has_dep(btag_weights_pnet) else None,
        },
        njets=ak.num(events.Jet, axis=1),
        **kwargs,
    )

    return events, results


def setup_and_increment_stats(
    self: Selector,
    *,
    events: ak.Array,
    results: SelectionResult,
    stats: defaultdict,
    no_sel: np.ndarray | ak.Array | type(Ellipsis),
    event_sel: np.ndarray | ak.Array,
    event_sel_variations: dict[str, np.ndarray | ak.Array] | None = None,
    njets: np.ndarray | ak.Array | None = None,
    **kwargs,
) -> tuple[ak.Array, SelectionResult]:
    """
    Helper function that sets up the weight and group maps for the increment_stats task, invokes it
    and returns the updated events and results objects.

    :param self: The selector instance.
    :param events: The events array.
    :param results: The current selection results.
    :param stats: The stats dictionary.
    :param event_sel: The general event selection mask.
    :param event_sel_variations: Named variations of the event selection mask for additional stats.
    :param event_sel_nob_pnet: The event selection mask without the bjet step for pnet.
    :param njets: The number of central jets.
    :return: The updated events and results objects in a tuple.
    """
    if event_sel_variations is None:
        event_sel_variations = {}
    event_sel_variations = {n: s for n, s in event_sel_variations.items() if s is not None}

    # when a shift was requested, skip all other systematic variations
    skip_shifts = self.global_shift_inst != "nominal"

    # start creating a weight, group and group combination map
    weight_map = {
        "num_events": no_sel,
        "num_events_selected": event_sel,
    }
    for var_name, var_sel in event_sel_variations.items():
        weight_map[f"num_events_selected_{var_name}"] = var_sel
    group_map = {}
    group_combinations = []

    # add mc info
    if self.dataset_inst.is_mc:
        weight_map["sum_mc_weight"] = (events.mc_weight, no_sel)
        weight_map["sum_mc_weight_selected"] = (events.mc_weight, event_sel)
        for var_name, var_sel in event_sel_variations.items():
            weight_map[f"sum_mc_weight_selected_{var_name}"] = (events.mc_weight, var_sel)

        # pu weights with variations
        for route in sorted(self[pu_weight].produced_columns):
            weight_map[f"sum_mc_weight_{route}"] = (events.mc_weight * route.apply(events), no_sel)

        # pdf weights with variations
        if self.has_dep(pdf_weights):
            for v in (("",) if skip_shifts else ("", "_up", "_down")):
                weight_map[f"sum_pdf_weight{v}"] = (events[f"pdf_weight{v}"], no_sel)
                weight_map[f"sum_pdf_weight{v}_selected"] = (events[f"pdf_weight{v}"], event_sel)

        # mur/muf weights with variations
        if self.has_dep(murmuf_weights):
            for v in (("",) if skip_shifts else ("", "_up", "_down")):
                weight_map[f"sum_murmuf_weight{v}"] = (events[f"murmuf_weight{v}"], no_sel)
                weight_map[f"sum_murmuf_weight{v}_selected"] = (events[f"murmuf_weight{v}"], event_sel)

        # btag weights
        for prod in (btag_weights_deepjet, btag_weights_pnet):
            if not self.has_dep(prod):
                continue
            for route in sorted(self[prod].produced_columns):
                weight_name = str(route)
                if not weight_name.startswith(prod.weight_name):
                    continue
                if skip_shifts and weight_name.endswith(("_up", "_down")):
                    continue
                weight_map[f"sum_{weight_name}"] = (events[weight_name], no_sel)
                weight_map[f"sum_{weight_name}_selected"] = (events[weight_name], event_sel)
                for var_name, var_sel in event_sel_variations.items():
                    weight_map[f"sum_{weight_name}_selected_{var_name}"] = (events[weight_name], var_sel)
                    weight_map[f"sum_mc_weight_{weight_name}_selected_{var_name}"] = (events.mc_weight * events[weight_name], var_sel)  # noqa: E501

        # groups
        group_map = {
            **group_map,
            # per process
            "process": {
                "values": events.process_id,
                "mask_fn": (lambda v: events.process_id == v),
            },
        }
        # per jet multiplicity
        if njets is not None:
            group_map["njet"] = {
                "values": njets,
                "mask_fn": (lambda v: njets == v),
            }

        # combinations
        group_combinations.append(("process", "njet"))

    def skip_func(weight_name: str, group_names: list[str]) -> bool:
        # TODO: add not needed combinations here
        return False

    return self[increment_stats](
        events,
        results,
        stats,
        weight_map=weight_map,
        group_map=group_map,
        group_combinations=group_combinations,
        skip_func=skip_func,
        **kwargs,
    )<|MERGE_RESOLUTION|>--- conflicted
+++ resolved
@@ -238,7 +238,6 @@
     if getattr(self, "dataset_inst", None) is None:
         return
 
-<<<<<<< HEAD
     if self.use_loose_lepton_selection:
         self.uses.add(lepton_loose_selection)
         self.produces.add(lepton_loose_selection)
@@ -274,43 +273,12 @@
     #         # save it as an attribute
     #         setattr(self, prod_name, prod)
 
-
-loose = default.derive("loose", cls_dict={"use_loose_lepton_selection": True})
-=======
-    # build and store derived process id producers
-    for tag in ("dy", "w_lnu"):
-        prod_name = f"process_ids_{tag}"
-        setattr(self, prod_name, None)
-        if not self.dataset_inst.has_tag(tag):
-            continue
-        # check if the producer was already created and saved in the config
-        if (prod := self.config_inst.x(prod_name, None)) is None:
-            # check if this dataset is covered by any dy id producer
-            for stitch_name, cfg in self.config_inst.x(f"{tag}_stitching").items():
-                incl_dataset_inst = cfg["inclusive_dataset"]
-                # the dataset is "covered" if its process is a subprocess of that of the dy dataset
-                if incl_dataset_inst.has_process(self.dataset_inst.processes.get_first()):
-                    base_prod = getattr(process_producers, prod_name)
-                    prod = base_prod.derive(f"{prod_name}_{stitch_name}", cls_dict={
-                        "leaf_processes": cfg["leaf_processes"],
-                    })
-                    # cache it
-                    self.config_inst.set_aux(prod_name, prod)
-                    # stop after the first match
-                    break
-        if prod is not None:
-            # add it as a dependency
-            self.uses.add(prod)
-            self.produces.add(prod)
-            # save it as an attribute
-            setattr(self, prod_name, prod)
-
     if self.dataset_inst.has_tag("ttbar"):
         self.uses.add(gen_parton_top)
         self.produces.add(gen_parton_top)
 
 
->>>>>>> 6a914e5f
+loose = default.derive("loose", cls_dict={"use_loose_lepton_selection": True})
 empty = default.derive("empty", cls_dict={})
 
 
