--- conflicted
+++ resolved
@@ -693,7 +693,6 @@
             sel_tau_mask = ak.where(is_tautau, trig_tau_mask, sel_tau_mask)
             leading_taus = ak.where(is_tautau, sorted_sel_taus[:, :2], leading_taus)
 
-<<<<<<< HEAD
         # # ee channel
         # if trigger.has_tag("single_e") and (
         #     self.dataset_inst.is_mc or
@@ -734,7 +733,7 @@
         #     leptons_os = ak.where(is_ee, is_os, leptons_os)
         #     single_triggered = ak.where(is_ee & is_single, True, single_triggered)
         #     cross_triggered = ak.where(is_ee & is_cross, True, cross_triggered)
-        #     sel_electron_mask = ak.where(is_ee, electron_mask, sel_electron_mask)
+        #     sel_electron_mask = ak.where(is_ee, electron_control_mask, sel_electron_mask)
 
         # # mumu channel
         # if trigger.has_tag("single_mu") and (
@@ -776,7 +775,7 @@
         #     leptons_os = ak.where(is_mumu, is_os, leptons_os)
         #     single_triggered = ak.where(is_mumu & is_single, True, single_triggered)
         #     cross_triggered = ak.where(is_mumu & is_cross, True, cross_triggered)
-        #     sel_muon_mask = ak.where(is_mumu, muon_mask, sel_muon_mask)
+        #     sel_muon_mask = ak.where(is_mumu, muon_control_mask, sel_muon_mask)
 
         # # emu channel
         # if (
@@ -866,180 +865,6 @@
         #     cross_triggered = ak.where(is_emu & is_cross, True, cross_triggered)
         #     sel_electron_mask = ak.where(is_emu, trig_electron_mask, sel_electron_mask)
         #     sel_muon_mask = ak.where(is_emu, trig_muon_mask, sel_muon_mask)
-=======
-        # ee channel
-        if trigger.has_tag("single_e") and (
-            self.dataset_inst.is_mc or
-            self.dataset_inst.has_tag("ee")
-        ):
-            # fold trigger matching into the selection
-            trig_electron_mask = (
-                electron_mask &
-                self[electron_trigger_matching](events, trigger, trigger_fired, leg_masks, **sel_kwargs)
-            )
-
-            # check if the first (hardest) electron matched
-            electron_sorting_indices = ak.argsort(events.Electron.pt, axis=1, ascending=False)
-            leading_electron_matched = ak.fill_none(
-                ak.firsts(trig_electron_mask[electron_sorting_indices[electron_mask[electron_sorting_indices]]], axis=1),  # noqa: E501
-                False,
-            )
-
-            # expect 2 electrons, 2 veto electrons, 0 veto muons, and ignore the taus
-            is_ee = (
-                trigger_fired &
-                (ak.sum(electron_mask, axis=1) >= 1) &
-                (ak.sum(electron_control_mask, axis=1) == 2) &
-                leading_electron_matched &
-                (ak.sum(electron_veto_mask, axis=1) == 2) &
-                (ak.sum(muon_veto_mask, axis=1) == 0)
-            )
-
-            # get selected, sorted electrons to obtain quantities
-            # (this will be correct for events for which is_ee is actually True)
-            sorted_sel_electrons = events.Electron[electron_sorting_indices][electron_control_mask[electron_sorting_indices]]  # noqa
-            # determine the relative charge
-            e1_charge = ak.firsts(sorted_sel_electrons.charge, axis=1)
-            e2_charge = ak.firsts(sorted_sel_electrons.charge[:, 1:], axis=1)
-            is_os = e1_charge == -e2_charge
-            # store global variables
-            channel_id = update_channel_ids(events, channel_id, ch_ee.id, is_ee)
-            leptons_os = ak.where(is_ee, is_os, leptons_os)
-            single_triggered = ak.where(is_ee & is_single, True, single_triggered)
-            cross_triggered = ak.where(is_ee & is_cross, True, cross_triggered)
-            sel_electron_mask = ak.where(is_ee, electron_control_mask, sel_electron_mask)
-
-        # mumu channel
-        if trigger.has_tag("single_mu") and (
-            self.dataset_inst.is_mc or
-            self.dataset_inst.has_tag("mumu")
-        ):
-            # fold trigger matching into the selection
-            trig_muon_mask = (
-                muon_mask &
-                self[muon_trigger_matching](events, trigger, trigger_fired, leg_masks, **sel_kwargs)
-            )
-
-            # check if the first (hardest) muon matched
-            muon_sorting_indices = ak.argsort(events.Muon.pt, axis=1, ascending=False)
-            leading_muon_matched = ak.fill_none(
-                ak.firsts(trig_muon_mask[muon_sorting_indices[muon_mask[muon_sorting_indices]]], axis=1),
-                False,
-            )
-
-            # expect 2 muons, 2 veto muons, 0 veto electrons, and ignore the taus
-            is_mumu = (
-                trigger_fired &
-                (ak.sum(muon_mask, axis=1) >= 1) &
-                (ak.sum(muon_control_mask, axis=1) == 2) &
-                leading_muon_matched &
-                (ak.sum(muon_veto_mask, axis=1) == 2) &
-                (ak.sum(electron_veto_mask, axis=1) == 0)
-            )
-
-            # get selected, sorted muons to obtain quantities
-            # (this will be correct for events for which is_mumu is actually True)
-            sorted_sel_muons = events.Muon[muon_sorting_indices][muon_control_mask[muon_sorting_indices]]
-            # determine the relative charge
-            mu1_charge = ak.firsts(sorted_sel_muons.charge, axis=1)
-            mu2_charge = ak.firsts(sorted_sel_muons.charge[:, 1:], axis=1)
-            is_os = mu1_charge == -mu2_charge
-            # store global variables
-            channel_id = update_channel_ids(events, channel_id, ch_mumu.id, is_mumu)
-            leptons_os = ak.where(is_mumu, is_os, leptons_os)
-            single_triggered = ak.where(is_mumu & is_single, True, single_triggered)
-            cross_triggered = ak.where(is_mumu & is_cross, True, cross_triggered)
-            sel_muon_mask = ak.where(is_mumu, muon_control_mask, sel_muon_mask)
-
-        # emu channel
-        if (
-            (emu_from_e := (
-                trigger.has_tag("single_e") and
-                (self.dataset_inst.is_mc or self.dataset_inst.has_tag("emu_from_e"))
-            )) or (
-                trigger.has_tag("single_mu") and
-                (self.dataset_inst.is_mc or self.dataset_inst.has_tag("emu_from_mu"))
-            )
-        ):
-            if emu_from_e:
-                emu_electron_mask = electron_mask
-                # fold trigger matching into the selection
-                trig_electron_mask = (
-                    electron_mask &
-                    self[electron_trigger_matching](events, trigger, trigger_fired, leg_masks, **sel_kwargs)
-                )
-                # for muons, loop over triggers, find single triggers and make sure none of them
-                # fired in order to avoid double counting
-                emu_muon_mask = False
-                mu_trig_fired = full_like(events.event, False, dtype=bool)
-                for _trigger, _trigger_fired, _ in trigger_results.x.trigger_data:
-                    if not _trigger.has_tag("single_mu"):
-                        continue
-                    # evaluate the muon selection once (it is the same for all single triggers)
-                    if emu_muon_mask is False:
-                        # the correct muon mask is the control muon mask with min pt 20
-                        _, emu_muon_mask, _ = self[muon_selection](events, _trigger, **sel_kwargs)
-                    # store the trigger decision
-                    mu_trig_fired = mu_trig_fired | _trigger_fired
-                # muons obey the trigger rules if no single trigger fired
-                trig_muon_mask = emu_muon_mask & ~mu_trig_fired
-
-            else:
-                emu_muon_mask = muon_mask
-                # fold trigger matching into the selection
-                trig_muon_mask = (
-                    muon_mask &
-                    self[muon_trigger_matching](events, trigger, trigger_fired, leg_masks, **sel_kwargs)
-                )
-                # for electrons, loop over triggers, find single triggers and check the matching
-                # only in case a trigger fired
-                emu_electron_mask = False
-                e_trig_fired = full_like(events.event, False, dtype=bool)
-                e_match_mask = full_like(events.Electron.pt, False, dtype=bool)
-                for _trigger, _trigger_fired, _leg_masks in trigger_results.x.trigger_data:
-                    if not _trigger.has_tag("single_e"):
-                        continue
-                    # evaluate the electron selection once (it is the same for all single triggers)
-                    if emu_electron_mask is False:
-                        emu_electron_mask_if_triggered, emu_electron_control_mask, _ = self[electron_selection](events, _trigger, **sel_kwargs)  # noqa
-                    # store the trigger decision
-                    e_trig_fired = e_trig_fired | _trigger_fired
-                    # evaluate the matching
-                    e_match_mask = e_match_mask | (
-                        self[electron_trigger_matching](events, _trigger, _trigger_fired, _leg_masks, **sel_kwargs) &
-                        _trigger_fired
-                    )
-
-                # the correct electron mask is the control electron mask where the trigger did not fire
-                # and the electron_mask_triggered where the trigger did fire
-                emu_electron_mask = ak.where(e_trig_fired, emu_electron_mask_if_triggered, emu_electron_control_mask)
-                # for events in which no single e trigger fired, consider the matching as successful
-                e_match_mask = e_match_mask | ~e_trig_fired
-                trig_electron_mask = emu_electron_mask & e_match_mask
-
-            # expect 1 electron, 1 muon, 1 veto electron, 1 veto muon, and ignore taus
-            is_emu = (
-                trigger_fired &
-                (ak.sum(emu_electron_mask, axis=1) == 1) &
-                (ak.sum(trig_electron_mask, axis=1) == 1) &
-                (ak.sum(electron_veto_mask, axis=1) == 1) &
-                (ak.sum(emu_muon_mask, axis=1) == 1) &
-                (ak.sum(trig_muon_mask, axis=1) == 1) &
-                (ak.sum(muon_veto_mask, axis=1) == 1)
-            )
-
-            # determine the relative charge
-            e_charge = ak.firsts(events.Electron[trig_electron_mask].charge, axis=1)
-            mu_charge = ak.firsts(events.Muon[trig_muon_mask].charge, axis=1)
-            is_os = e_charge == -mu_charge
-            # store global variables
-            channel_id = update_channel_ids(events, channel_id, ch_emu.id, is_emu)
-            leptons_os = ak.where(is_emu, is_os, leptons_os)
-            single_triggered = ak.where(is_emu & is_single, True, single_triggered)
-            cross_triggered = ak.where(is_emu & is_cross, True, cross_triggered)
-            sel_electron_mask = ak.where(is_emu, trig_electron_mask, sel_electron_mask)
-            sel_muon_mask = ak.where(is_emu, trig_muon_mask, sel_muon_mask)
->>>>>>> 66cfa6bf
 
     # some final type conversions
     channel_id = ak.values_astype(channel_id, np.uint8)
