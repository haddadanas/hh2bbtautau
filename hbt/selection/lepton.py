--- conflicted
+++ resolved
@@ -161,11 +161,7 @@
     if self.config_inst.campaign.x.run == 3 and self.config_inst.campaign.x.year == 2022:
         self.shifts |= {
             shift_inst.name for shift_inst in self.config_inst.shifts
-<<<<<<< HEAD
-                if shift_inst.has_tag(("ees", "eer"))
-=======
             if shift_inst.has_tag(("ees", "eer"))
->>>>>>> 3cf1940e
         }
 
 
