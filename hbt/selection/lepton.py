--- conflicted
+++ resolved
@@ -549,11 +549,7 @@
             # channel dependent deeptau cuts vs e and mu
             ch_base_tau_mask = (
                 tau_base_mask &
-<<<<<<< HEAD
-                (events.Tau[get_tau_tagger("e")] >= wp_config.tau_vs_e.vloose) &
-=======
                 (events.Tau[get_tau_tagger("e")] >= wp_config.tau_vs_e.vvloose) &
->>>>>>> 559ac3bb
                 (events.Tau[get_tau_tagger("mu")] >= wp_config.tau_vs_mu.tight)
             )
 
@@ -743,7 +739,6 @@
             # we are not sure yet whether the matching is correct for the jet legs of the trigger
             if trigger.has_tag({"cross_tau_tau_vbf", "cross_tau_tau_jet"}):
                 lepton_part_trigger_ids.append(ids)
-<<<<<<< HEAD
             else:
                 matched_trigger_ids.append(ids)
 
@@ -973,243 +968,6 @@
             #     # but they can also match the electron triggers
             #     ids = ak.where(is_emu, e_match_trigger_ids, np.float32([[np.nan]]))
             #     matched_trigger_ids.append(ak.drop_none(ak.nan_to_none(ids)))
-=======
-            else:
-                matched_trigger_ids.append(ids)
-
-        # ee channel
-        if trigger.has_tag("single_e") and (
-            self.dataset_inst.is_mc or
-            self.dataset_inst.has_tag("ee")
-        ):
-            # fold trigger matching into the selection
-            trig_electron_mask = (
-                electron_mask &
-                self[electron_trigger_matching](events, trigger, trigger_fired, leg_masks, **sel_kwargs)
-            )
-
-            # check if the first (hardest) electron matched
-            electron_sorting_indices = ak.argsort(events.Electron.pt, axis=1, ascending=False)
-            leading_electron_matched = ak.fill_none(
-                ak.firsts(trig_electron_mask[electron_sorting_indices[electron_mask[electron_sorting_indices]]], axis=1),  # noqa: E501
-                False,
-            )
-
-            # expect 2 electrons, 2 veto electrons, 0 veto muons, and ignore the taus
-            is_ee = (
-                trigger_fired &
-                (ak.sum(electron_mask, axis=1) >= 1) &
-                (ak.sum(electron_control_mask, axis=1) == 2) &
-                leading_electron_matched &
-                (ak.sum(electron_veto_mask, axis=1) == 2) &
-                (ak.sum(muon_veto_mask, axis=1) == 0)
-            )
-
-            # get selected, sorted electrons to obtain quantities
-            # (this will be correct for events for which is_ee is actually True)
-            sorted_sel_electrons = events.Electron[electron_sorting_indices][electron_control_mask[electron_sorting_indices]]  # noqa: E501
-            # determine the relative charge
-            e1_charge = ak.firsts(sorted_sel_electrons.charge, axis=1)
-            e2_charge = ak.firsts(sorted_sel_electrons.charge[:, 1:], axis=1)
-            is_os = e1_charge == -e2_charge
-            # store global variables
-            channel_id = update_channel_ids(events, channel_id, ch_ee.id, is_ee)
-            leptons_os = ak.where(is_ee, is_os, leptons_os)
-            single_triggered = ak.where(is_ee & is_single, True, single_triggered)
-            cross_triggered = ak.where(is_ee & is_cross, True, cross_triggered)
-            sel_electron_mask = ak.where(is_ee, electron_control_mask, sel_electron_mask)
-
-            # store the matched trigger id
-            ids = ak.where(is_ee, np.float32(trigger.id), np.float32(np.nan))
-            matched_trigger_ids.append(ak.singletons(ak.nan_to_none(ids)))
-
-        # mumu channel
-        if trigger.has_tag("single_mu") and (
-            self.dataset_inst.is_mc or
-            self.dataset_inst.has_tag("mumu")
-        ):
-            # fold trigger matching into the selection
-            trig_muon_mask = (
-                muon_mask &
-                self[muon_trigger_matching](events, trigger, trigger_fired, leg_masks, **sel_kwargs)
-            )
-
-            # check if the first (hardest) muon matched
-            muon_sorting_indices = ak.argsort(events.Muon.pt, axis=1, ascending=False)
-            leading_muon_matched = ak.fill_none(
-                ak.firsts(trig_muon_mask[muon_sorting_indices[muon_mask[muon_sorting_indices]]], axis=1),
-                False,
-            )
-
-            # expect 2 muons, 2 veto muons, 0 veto electrons, and ignore the taus
-            is_mumu = (
-                trigger_fired &
-                (ak.sum(muon_mask, axis=1) >= 1) &
-                (ak.sum(muon_control_mask, axis=1) == 2) &
-                leading_muon_matched &
-                (ak.sum(muon_veto_mask, axis=1) == 2) &
-                (ak.sum(electron_veto_mask, axis=1) == 0)
-            )
-
-            # get selected, sorted muons to obtain quantities
-            # (this will be correct for events for which is_mumu is actually True)
-            sorted_sel_muons = events.Muon[muon_sorting_indices][muon_control_mask[muon_sorting_indices]]
-            # determine the relative charge
-            mu1_charge = ak.firsts(sorted_sel_muons.charge, axis=1)
-            mu2_charge = ak.firsts(sorted_sel_muons.charge[:, 1:], axis=1)
-            is_os = mu1_charge == -mu2_charge
-            # store global variables
-            channel_id = update_channel_ids(events, channel_id, ch_mumu.id, is_mumu)
-            leptons_os = ak.where(is_mumu, is_os, leptons_os)
-            single_triggered = ak.where(is_mumu & is_single, True, single_triggered)
-            cross_triggered = ak.where(is_mumu & is_cross, True, cross_triggered)
-            sel_muon_mask = ak.where(is_mumu, muon_control_mask, sel_muon_mask)
-
-            # store the matched trigger id
-            ids = ak.where(is_mumu, np.float32(trigger.id), np.float32(np.nan))
-            matched_trigger_ids.append(ak.singletons(ak.nan_to_none(ids)))
-
-        # emu channel
-        if (
-            (emu_from_e := (
-                trigger.has_tag("single_e") and
-                (self.dataset_inst.is_mc or self.dataset_inst.has_tag("emu_from_e"))
-            )) or (
-                trigger.has_tag("single_mu") and
-                (self.dataset_inst.is_mc or self.dataset_inst.has_tag("emu_from_mu"))
-            )
-        ):
-            if emu_from_e:
-                emu_electron_mask = electron_mask
-                # fold trigger matching into the selection
-                trig_electron_mask = (
-                    electron_mask &
-                    self[electron_trigger_matching](events, trigger, trigger_fired, leg_masks, **sel_kwargs)
-                )
-                # for muons, loop over triggers, find single triggers and make sure none of them
-                # fired in order to avoid double counting
-                emu_muon_mask = False
-                mu_trig_matched = full_like(events.event, False, dtype=bool)
-                for _trigger, _trigger_fired, _leg_masks in trigger_results.x.trigger_data:
-                    if not _trigger.has_tag("single_mu"):
-                        continue
-
-                    # CCLUB method, for synchronization: remove event if the muon trigger fired
-                    # # evaluate the muon selection once (it is the same for all single triggers)
-                    # if emu_muon_mask is False:
-                    #     # the correct muon mask is the control muon mask with min pt 20
-                    #     _, emu_muon_mask, _ = self[muon_selection](events, _trigger, **sel_kwargs)
-                    # # store the trigger decision
-                    # mu_trig_matched = mu_trig_matched | _trigger_fired
-
-                    # Columnflow variant: remove event only if the muon trigger fired AND matched
-                    # the correct muon mask if not matched is the control muon mask with min pt 20
-                    trig_emu_muon_mask, emu_muon_mask, _ = self[muon_selection](events, _trigger, **sel_kwargs)
-                    # fold trigger matching into the selection
-                    trig_emu_muon_mask = (
-                        trig_emu_muon_mask &
-                        self[muon_trigger_matching](events, _trigger, _trigger_fired, _leg_masks, **sel_kwargs)
-                    )
-
-                    # store for which events a muon fired and matched the trigger
-                    mu_trig_matched = mu_trig_matched | (
-                        _trigger_fired &
-                        ak.sum(trig_emu_muon_mask, axis=1) >= 1
-                    )
-
-                # muons obey the trigger rules if no single trigger fired and matched
-                trig_muon_mask = emu_muon_mask & ~mu_trig_matched
-
-            else:
-                emu_muon_mask = muon_mask
-                # fold trigger matching into the selection
-                trig_muon_mask = (
-                    muon_mask &
-                    self[muon_trigger_matching](events, trigger, trigger_fired, leg_masks, **sel_kwargs)
-                )
-                # for electrons, loop over triggers, find single triggers and check the matching
-                # only in case a trigger fired
-                emu_electron_mask = False
-                e_trig_fired = full_like(events.event, False, dtype=bool)
-                e_match_mask = full_like(events.Electron.pt, False, dtype=bool)
-                e_match_trigger_ids = []
-                for _trigger, _trigger_fired, _leg_masks in trigger_results.x.trigger_data:
-                    if not _trigger.has_tag("single_e"):
-                        continue
-                    # evaluate the electron selection once (it is the same for all single triggers)
-                    if emu_electron_mask is False:
-                        emu_electron_mask_for_matching, emu_electron_control_mask, _ = self[electron_selection](events, _trigger, **sel_kwargs)  # noqa: E501
-                    # store the trigger decision
-                    e_trig_fired = e_trig_fired | _trigger_fired
-                    # evaluate the matching
-                    e_match_mask = e_match_mask | (
-                        self[electron_trigger_matching](events, _trigger, _trigger_fired, _leg_masks, **sel_kwargs) &
-                        _trigger_fired
-                    )
-
-                    # still, we need to know which electrons matched the trigger for the trigger SFs
-                    # to know for which events the single electron weights have to be applied.
-                    # We need to use the emu_electron_mask_for_matching on the events where
-                    # the electron trigger fired and a match was found for them to be "selected matched electrons"
-
-                    matched_electron_mask = full_like(events.Electron.pt, False, dtype=bool)
-                    matched_electron_mask = ak.where(
-                        e_match_mask,
-                        emu_electron_mask_for_matching,
-                        matched_electron_mask,
-                    )
-                    # there is only one electron in emu, so we can use "any"
-                    matched_events = ak.any(matched_electron_mask, axis=1)
-
-                    # store the matched trigger id
-                    ids = ak.where(matched_events, np.float32(_trigger.id), np.float32(np.nan))
-                    e_match_trigger_ids.append(ak.singletons(ak.nan_to_none(ids)))
-
-                e_match_trigger_ids = ak.concatenate(e_match_trigger_ids, axis=1)
-
-                # the correct electron mask for the selection is the control electron mask
-                emu_electron_mask = emu_electron_control_mask
-
-                # electron do not have any specific trigger rules for the selection
-                trig_electron_mask = emu_electron_mask
-
-            # expect 1 electron, 1 muon, 1 veto electron, 1 veto muon, and ignore taus
-            is_emu = (
-                trigger_fired &
-                (ak.sum(emu_electron_mask, axis=1) == 1) &
-                (ak.sum(trig_electron_mask, axis=1) == 1) &
-                (ak.sum(electron_veto_mask, axis=1) == 1) &
-                (ak.sum(emu_muon_mask, axis=1) == 1) &
-                (ak.sum(trig_muon_mask, axis=1) == 1) &
-                (ak.sum(muon_veto_mask, axis=1) == 1)
-            )
-
-            # determine the relative charge
-            e_charge = ak.firsts(events.Electron[trig_electron_mask].charge, axis=1)
-            mu_charge = ak.firsts(events.Muon[trig_muon_mask].charge, axis=1)
-            is_os = e_charge == -mu_charge
-            # store global variables
-            channel_id = update_channel_ids(events, channel_id, ch_emu.id, is_emu)
-            leptons_os = ak.where(is_emu, is_os, leptons_os)
-            single_triggered = ak.where(is_emu & is_single, True, single_triggered)
-            cross_triggered = ak.where(is_emu & is_cross, True, cross_triggered)
-            sel_electron_mask = ak.where(is_emu, trig_electron_mask, sel_electron_mask)
-            sel_muon_mask = ak.where(is_emu, trig_muon_mask, sel_muon_mask)
->>>>>>> 559ac3bb
-
-            # store the matched trigger id
-            if emu_from_e:
-                # all selected events match only the electron trigger
-                ids = ak.where(is_emu, np.float32(trigger.id), np.float32(np.nan))
-                matched_trigger_ids.append(ak.singletons(ak.nan_to_none(ids)))
-            else:
-                # all selected events match at least the muon trigger
-                ids = ak.where(is_emu, np.float32(trigger.id), np.float32(np.nan))
-                matched_trigger_ids.append(ak.singletons(ak.nan_to_none(ids)))
-
-                # but they can also match the electron triggers
-                ids = ak.where(is_emu, e_match_trigger_ids, np.float32([[np.nan]]))
-                matched_trigger_ids.append(ak.drop_none(ak.nan_to_none(ids)))
 
     # some final type conversions
     channel_id = ak.values_astype(channel_id, np.uint8)
