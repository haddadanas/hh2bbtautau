# coding: utf-8

"""
Lepton selection methods.
"""

from __future__ import annotations

import law

from operator import or_
from functools import reduce

from columnflow.selection import Selector, SelectionResult, selector
from columnflow.columnar_util import (
    set_ak_column, sorted_indices_from_mask, flat_np_view, full_like,
)
from columnflow.util import maybe_import

from hbt.util import IF_NANO_V9, IF_NANO_GE_V10
from hbt.config.util import Trigger

np = maybe_import("numpy")
ak = maybe_import("awkward")


logger = law.logger.get_logger(__name__)


def trigger_object_matching(
    vectors1: ak.Array,
    vectors2: ak.Array,
    /,
    *,
    threshold: float = 0.5,
    axis: int = 2,
    event_mask: ak.Array | type(Ellipsis) | None = None,
) -> ak.Array:
    """
    Helper to check per object in *vectors1* if there is at least one object in *vectors2* that
    leads to a delta R metric below *threshold*. The final reduction is applied over *axis* of the
    resulting metric table containing the full combinatorics. If an *event_mask* is given, the
    the matching is performed only for those events, but a full object mask with the same shape as
    that of *vectors1* is returned, which all objects set to *False* where not matching was done.
    """
    # handle event masks
    used_event_mask = event_mask is not None and event_mask is not Ellipsis
    event_mask = Ellipsis if event_mask is None else event_mask

    # delta_r for all combinations
    dr = vectors1[event_mask].metric_table(vectors2[event_mask])

    # check per element in vectors1 if there is at least one matching element in vectors2
    any_match = ak.any(dr < threshold, axis=axis)

    # expand to original shape if an event mask was given
    if used_event_mask:
        full_any_match = full_like(vectors1.pt, False, dtype=bool)
        flat_full_any_match = flat_np_view(full_any_match)
        flat_full_any_match[flat_np_view(full_any_match | event_mask)] = flat_np_view(any_match)
        any_match = full_any_match

    return any_match


def update_channel_ids(
    events: ak.Array,
    previous_channel_ids: ak.Array,
    correct_channel_id: int,
    channel_mask: ak.Array,
) -> ak.Array:
    """
    Check if the events in the is_mask can be inside the given channel
    or have already been sorted in another channel before.
    """
    events_not_in_channel = (previous_channel_ids != 0) & (previous_channel_ids != correct_channel_id)
    channel_id_overwrite = events_not_in_channel & channel_mask
    if ak.any(channel_id_overwrite):
        raise ValueError(
            "The channel_ids of some events are being set to two different values. "
            "The first event of this chunk concerned has index",
            ak.where(channel_id_overwrite)[0],
        )
    return ak.where(channel_mask, correct_channel_id, previous_channel_ids)


@selector(
    uses={
        "Electron.{pt,eta,phi,dxy,dz,pfRelIso03_all,seediEtaOriX,seediPhiOriY}",
        IF_NANO_V9("Electron.mvaFall17V2{Iso_WP80,Iso_WP90}"),
        IF_NANO_GE_V10("Electron.{mvaIso_WP80,mvaIso_WP90}"),
    },
    exposed=False,
)
def electron_selection(
    self: Selector,
    events: ak.Array,
    trigger: Trigger,
    **kwargs,
) -> tuple[ak.Array | None, ak.Array]:
    """
    Electron selection returning two sets of masks for default and veto electrons.
    See https://twiki.cern.ch/twiki/bin/view/CMS/EgammaNanoAOD?rev=4
    """
    is_2016 = self.config_inst.campaign.x.year == 2016
    is_2022_post = (
        self.config_inst.campaign.x.year == 2022 and
        self.config_inst.campaign.has_tag("postEE")
    )
    is_single = trigger.has_tag("single_e")
    is_cross = trigger.has_tag("cross_e_tau")

    # obtain mva flags, which might be located at different routes, depending on the nano version
    if "mvaIso_WP80" in events.Electron.fields:
        # >= nano v10
        # beware that the available Iso should be mvaFall17V2 for run2 files, not Winter22V1,
        # check this in original root files if necessary
        mva_iso_wp80 = events.Electron.mvaIso_WP80
        mva_iso_wp90 = events.Electron.mvaIso_WP90
    else:
        # <= nano v9
        mva_iso_wp80 = events.Electron.mvaFall17V2Iso_WP80
        mva_iso_wp90 = events.Electron.mvaFall17V2Iso_WP90

    # default electron mask
    analysis_mask = None
    control_mask = None
    if is_single or is_cross:
        min_pt = 26.0 if is_2016 else (31.0 if is_single else 25.0)
        max_eta = 2.5 if is_single else 2.1
        default_mask = (
            (mva_iso_wp80 == 1) &
            (abs(events.Electron.eta) < max_eta) &
            (abs(events.Electron.dxy) < 0.045) &
            (abs(events.Electron.dz) < 0.2)
        )

        # additional cut in 2022 post-EE
        # see https://twiki.cern.ch/twiki/bin/viewauth/CMS/PdmVRun3Analysis?rev=162#From_ECAL_and_EGM
        if is_2022_post:
            default_mask = default_mask & ~(
                (events.Electron.eta > 1.556) &
                (events.Electron.seediEtaOriX < 45) &
                (events.Electron.seediPhiOriY > 72)
            )

        # control mask for the electron selection
        control_mask = default_mask & (events.Electron.pt > 24)
        analysis_mask = default_mask & (events.Electron.pt > min_pt)

    # veto electron mask (must be trigger independent!)
    veto_mask = (
        (mva_iso_wp90 == 1) &
        (abs(events.Electron.eta) < 2.5) &
        (abs(events.Electron.dxy) < 0.045) &
        (abs(events.Electron.dz) < 0.2) &
        (events.Electron.pt > 10.0)
    )

    return analysis_mask, control_mask, veto_mask


@electron_selection.init
def electron_selection_init(self) -> None:
    if self.config_inst.campaign.x.run == 3 and self.config_inst.campaign.x.year == 2022:
        self.shifts |= {
            shift_inst.name for shift_inst in self.config_inst.shifts
            if shift_inst.has_tag(("ees", "eer"))
        }


@selector(
    uses={"{Electron,TrigObj}.{pt,eta,phi}"},
    exposed=False,
)
def electron_trigger_matching(
    self: Selector,
    events: ak.Array,
    trigger: Trigger,
    trigger_fired: ak.Array,
    leg_masks: dict[str, ak.Array],
    **kwargs,
) -> tuple[ak.Array]:
    """
    Electron trigger matching.
    """
    is_single = trigger.has_tag("single_e")
    is_cross = trigger.has_tag("cross_e_tau")

    # catch config errors
    assert is_single or is_cross
    assert trigger.n_legs == len(leg_masks) == (1 if is_single else 2)
    assert abs(trigger.legs["e"].pdg_id) == 11

    return trigger_object_matching(
        events.Electron,
        events.TrigObj[leg_masks["e"]],
        event_mask=trigger_fired,
    )


@selector(
    uses={"Muon.{pt,eta,phi,mediumId,tightId,pfRelIso04_all,dxy,dz}"},
    exposed=False,
)
def muon_selection(
    self: Selector,
    events: ak.Array,
    trigger: Trigger,
    **kwargs,
) -> tuple[ak.Array | None, ak.Array]:
    """
    Muon selection returning two sets of masks for default and veto muons.

    References:

    - Isolation working point: https://twiki.cern.ch/twiki/bin/view/CMS/SWGuideMuonIdRun2?rev=59
    - ID und ISO : https://twiki.cern.ch/twiki/bin/view/CMS/MuonUL2017?rev=15
    """
    is_2016 = self.config_inst.campaign.x.year == 2016
    is_single = trigger.has_tag("single_mu")
    is_cross = trigger.has_tag("cross_mu_tau")

    # default muon mask
    analysis_mask = None
    control_mask = None
    if is_single or is_cross:
        if is_2016:
            min_pt = 23.0 if is_single else 20.0
        else:
            min_pt = 26.0 if is_single else 22.0
<<<<<<< HEAD
        default_mask = (
            (events.Muon.tightId == 1) &
            (abs(events.Muon.eta) < 2.4) &
=======
        eta_cut = 2.4 if is_single else 2.1
        default_mask = (
            (events.Muon.tightId == 1) &
            (abs(events.Muon.eta) < eta_cut) &
>>>>>>> 03519a61
            (abs(events.Muon.dxy) < 0.045) &
            (abs(events.Muon.dz) < 0.2) &
            (events.Muon.pfRelIso04_all < 0.15)
        )
        control_mask = default_mask & (events.Muon.pt > 20)
        analysis_mask = default_mask & (events.Muon.pt > min_pt)

    # veto muon mask (must be trigger independent!)
    veto_mask = (
        ((events.Muon.mediumId == 1) | (events.Muon.tightId == 1)) &
        (abs(events.Muon.eta) < 2.4) &
        (abs(events.Muon.dxy) < 0.045) &
        (abs(events.Muon.dz) < 0.2) &
        (events.Muon.pfRelIso04_all < 0.3) &
        (events.Muon.pt > 10)
    )

    return analysis_mask, control_mask, veto_mask


@selector(
    uses={"{Muon,TrigObj}.{pt,eta,phi}"},
    exposed=False,
)
def muon_trigger_matching(
    self: Selector,
    events: ak.Array,
    trigger: Trigger,
    trigger_fired: ak.Array,
    leg_masks: dict[str, ak.Array],
    **kwargs,
) -> tuple[ak.Array]:
    """
    Muon trigger matching.
    """
    is_single = trigger.has_tag("single_mu")
    is_cross = trigger.has_tag("cross_mu_tau")

    # catch config errors
    assert is_single or is_cross
    assert trigger.n_legs == len(leg_masks) == (1 if is_single else 2)
    assert abs(trigger.legs["mu"].pdg_id) == 13

    return trigger_object_matching(
        events.Muon,
        events.TrigObj[leg_masks["mu"]],
        event_mask=trigger_fired,
    )


@selector(
    uses={
        "Tau.{pt,eta,phi,dz,decayMode}",
        "{Electron,Muon,TrigObj}.{pt,eta,phi}",
    },
    # shifts are declared dynamically below in tau_selection_init
    exposed=False,
)
def tau_selection(
    self: Selector,
    events: ak.Array,
    trigger: Trigger,
    electron_mask: ak.Array | None,
    muon_mask: ak.Array | None,
    **kwargs,
) -> tuple[ak.Array, ak.Array]:
    """
    Tau selection returning a masks for taus that are at least VVLoose isolated (vs jet)
    and a second mask to select isolated ones, eventually to separate normal and iso inverted taus
    for QCD estimations.
    """
    # return empty mask if no tagged taus exists in the chunk
    if ak.all(ak.num(events.Tau) == 0):
        logger.info("no taus found in event chunk")
        false_mask = full_like(events.Tau.pt, False, dtype=bool)
        return false_mask, false_mask

    is_single_e = trigger.has_tag("single_e")
    is_single_mu = trigger.has_tag("single_mu")
    is_cross_e = trigger.has_tag("cross_e_tau")
    is_cross_mu = trigger.has_tag("cross_mu_tau")
    is_cross_tau = trigger.has_tag("cross_tau_tau")
    is_cross_tau_vbf = trigger.has_tag("cross_tau_tau_vbf")
    is_cross_tau_jet = trigger.has_tag("cross_tau_tau_jet")
    is_2016 = self.config_inst.campaign.x.year == 2016
    is_run3 = self.config_inst.campaign.x.run == 3
    get_tau_tagger = lambda tag: f"id{self.config_inst.x.tau_tagger}VS{tag}"
    wp_config = self.config_inst.x.tau_id_working_points

    # determine minimum pt and maximum eta
    max_eta = 2.5
<<<<<<< HEAD
=======
    base_pt = 20.0
>>>>>>> 03519a61
    if is_single_e or is_single_mu:
        min_pt = 20.0
    elif is_cross_e:
        # only existing after 2016
        min_pt = 0.0 if is_2016 else 35.0
    elif is_cross_mu:
        min_pt = 25.0 if is_2016 else 32.0
    elif is_cross_tau:
        min_pt = 40.0
    elif is_cross_tau_vbf:
        # only existing after 2016
        min_pt = 0.0 if is_2016 else 25.0
    elif is_cross_tau_jet:
        min_pt = None if not is_run3 else 35.0

    # base tau mask for default and qcd sideband tau
    base_mask = (
        (abs(events.Tau.eta) < max_eta) &
        (events.Tau.pt > base_pt) &
        (abs(events.Tau.dz) < 0.2) &
        reduce(or_, [events.Tau.decayMode == mode for mode in (0, 1, 10, 11)]) &
        (events.Tau[get_tau_tagger("jet")] >= wp_config.tau_vs_jet.vvvloose)
        # vs e and mu cuts are channel dependent and thus applied in the overall lepton selection
    )

    # remove taus with too close spatial separation to previously selected leptons
    if electron_mask is not None:
        base_mask = base_mask & ak.all(events.Tau.metric_table(events.Electron[electron_mask]) > 0.5, axis=2)
    if muon_mask is not None:
        base_mask = base_mask & ak.all(events.Tau.metric_table(events.Muon[muon_mask]) > 0.5, axis=2)

<<<<<<< HEAD
    # compute the isolation mask separately as it is used to defined (qcd) categories later on
    iso_mask = events.Tau[get_tau_tagger("jet")] >= wp_config.tau_vs_jet.medium

    return base_mask, iso_mask
=======
    # trigger dependent cuts
    trigger_specific_mask = base_mask & (events.Tau.pt > min_pt)

    # compute the isolation mask separately as it is used to defined (qcd) categories later on
    iso_mask = events.Tau[get_tau_tagger("jet")] >= wp_config.tau_vs_jet.medium

    return base_mask, trigger_specific_mask, iso_mask
>>>>>>> 03519a61


@tau_selection.init
def tau_selection_init(self: Selector) -> None:
    # register tec shifts
    self.shifts |= {
        shift_inst.name
        for shift_inst in self.config_inst.shifts
        if shift_inst.has_tag("tec")
    }

    # Add columns for the right tau tagger
    self.uses |= {
        f"Tau.id{self.config_inst.x.tau_tagger}VS{tag}"
        for tag in ("e", "mu", "jet")
    }


@selector(
    uses={"{Tau,TrigObj}.{pt,eta,phi}"},
    # shifts are declared dynamically below in tau_selection_init
    exposed=False,
)
def tau_trigger_matching(
    self: Selector,
    events: ak.Array,
    trigger: Trigger,
    trigger_fired: ak.Array,
    leg_masks: dict[str, ak.Array],
    **kwargs,
) -> tuple[ak.Array]:
    """
    Tau trigger matching.
    """
    if ak.all(ak.num(events.Tau) == 0):
        logger.info("no taus found in event chunk")
        return full_like(events.Tau.pt, False, dtype=bool)

    is_cross_e = trigger.has_tag("cross_e_tau")
    is_cross_mu = trigger.has_tag("cross_mu_tau")
    is_cross_tau = trigger.has_tag("cross_tau_tau")
    is_cross_tau_vbf = trigger.has_tag("cross_tau_tau_vbf")
    is_cross_tau_jet = trigger.has_tag("cross_tau_tau_jet")
    is_any_cross_tau = is_cross_tau or is_cross_tau_vbf or is_cross_tau_jet
    assert is_cross_e or is_cross_mu or is_any_cross_tau

    # start per-tau mask with trigger object matching per leg
    if is_cross_e or is_cross_mu:
        # catch config errors
        assert trigger.n_legs == len(leg_masks) == 2
        assert abs(trigger.legs["tau"].pdg_id) == 15
        # match leg 1
        return trigger_object_matching(
            events.Tau,
            events.TrigObj[leg_masks["tau"]],
            event_mask=trigger_fired,
        )

    # is_any_cross_tau
    # catch config errors
    assert trigger.n_legs == len(leg_masks) >= 2
    assert abs(trigger.legs["tau1"].pdg_id) == 15
    assert abs(trigger.legs["tau2"].pdg_id) == 15

    # match both legs
    matches_leg0 = trigger_object_matching(
        events.Tau,
        events.TrigObj[leg_masks["tau1"]],
        event_mask=trigger_fired,
    )
    matches_leg1 = trigger_object_matching(
        events.Tau,
        events.TrigObj[leg_masks["tau2"]],
        event_mask=trigger_fired,
    )

    # taus need to be matched to at least one leg, but as a side condition
    # each leg has to have at least one match to a tau
    matches = (
        (matches_leg0 | matches_leg1) &
        ak.any(matches_leg0, axis=1) &
        ak.any(matches_leg1, axis=1)
    )

    return matches


@selector(
    uses={
        electron_selection, electron_trigger_matching, muon_selection, muon_trigger_matching,
        tau_selection, tau_trigger_matching,
        "event", "{Electron,Muon,Tau}.{charge,mass}",
    },
    produces={
        electron_selection, electron_trigger_matching, muon_selection, muon_trigger_matching,
        tau_selection, tau_trigger_matching,
        # new columns
        "channel_id", "leptons_os", "tau2_isolated", "single_triggered", "cross_triggered",
        "matched_trigger_ids",
    },
)
def lepton_selection(
    self: Selector,
    events: ak.Array,
    trigger_results: SelectionResult,
    **kwargs,
) -> tuple[ak.Array, SelectionResult]:
    """
    Combined lepton selection.
    """
    wp_config = self.config_inst.x.tau_id_working_points
    get_tau_tagger = lambda tag: f"id{self.config_inst.x.tau_tagger}VS{tag}"

    # get channels from the config
    ch_etau = self.config_inst.get_channel("etau")
    ch_mutau = self.config_inst.get_channel("mutau")
    ch_tautau = self.config_inst.get_channel("tautau")
    ch_ee = self.config_inst.get_channel("ee")
    ch_mumu = self.config_inst.get_channel("mumu")
    ch_emu = self.config_inst.get_channel("emu")

    # prepare vectors for output vectors
    false_mask = (abs(events.event) < 0)
    channel_id = np.uint8(1) * false_mask
    tau2_isolated = false_mask
    leptons_os = false_mask
    single_triggered = false_mask
    cross_triggered = false_mask
    sel_electron_mask = full_like(events.Electron.pt, False, dtype=bool)
    sel_muon_mask = full_like(events.Muon.pt, False, dtype=bool)
    sel_tau_mask = full_like(events.Tau.pt, False, dtype=bool)
    leading_taus = events.Tau[:, :0]
<<<<<<< HEAD
=======
    # store trigger ids for the fully matched triggers
    matched_trigger_ids = []
    # store trigger ids for the matched triggers that do have additional jet legs
    lepton_part_trigger_ids = []
>>>>>>> 03519a61

    # indices for sorting taus first by isolation, then by pt
    # for this, combine iso and pt values, e.g. iso 255 and pt 32.3 -> 2550032.3
    f = 10**(np.ceil(np.log10(ak.max(events.Tau.pt))) + 2)
    tau_sorting_key = events.Tau[f"raw{self.config_inst.x.tau_tagger}VSjet"] * f + events.Tau.pt
    tau_sorting_indices = ak.argsort(tau_sorting_key, axis=-1, ascending=False)

    # perform each lepton election step separately per trigger, avoid caching
    sel_kwargs = {**kwargs, "call_force": True}
    for trigger, trigger_fired, leg_masks in trigger_results.x.trigger_data:
        is_single = trigger.has_tag("single_trigger")
        is_cross = trigger.has_tag("cross_trigger")

        # electron selection
        electron_mask, electron_control_mask, electron_veto_mask = self[electron_selection](
            events,
            trigger,
            **sel_kwargs,
        )

        # muon selection
        muon_mask, muon_control_mask, muon_veto_mask = self[muon_selection](
            events,
            trigger,
            **sel_kwargs,
        )

        # tau selection
<<<<<<< HEAD
        tau_mask, tau_iso_mask = self[tau_selection](
=======
        tau_base_mask, tau_trigger_specific_mask, tau_iso_mask = self[tau_selection](
>>>>>>> 03519a61
            events,
            trigger,
            electron_mask,
            muon_mask,
            **sel_kwargs,
        )

        # conditions potentially leading to etau channel
        if trigger.has_tag({"single_e", "cross_e_tau"}) and (
            self.dataset_inst.is_mc or
            self.dataset_inst.has_tag("etau")
        ):
            # channel dependent deeptau cuts vs e and mu
<<<<<<< HEAD
            ch_tau_mask = (
                tau_mask &
=======
            ch_base_tau_mask = (
                tau_base_mask &
>>>>>>> 03519a61
                (events.Tau[get_tau_tagger("e")] >= wp_config.tau_vs_e.vloose) &
                (events.Tau[get_tau_tagger("mu")] >= wp_config.tau_vs_mu.tight)
            )

            # fold trigger matching into the selection
            trig_electron_mask = (
                electron_mask &
                self[electron_trigger_matching](events, trigger, trigger_fired, leg_masks, **sel_kwargs)
            )
<<<<<<< HEAD
            trig_tau_mask = ch_tau_mask
=======
            trig_tau_mask = ch_base_tau_mask
>>>>>>> 03519a61
            if trigger.has_tag("cross_e_tau"):
                trig_tau_mask = (
                    trig_tau_mask &
                    self[tau_trigger_matching](events, trigger, trigger_fired, leg_masks, **sel_kwargs)
                )

<<<<<<< HEAD
            # check if the most isolated tau among the selected ones is matched
            first_tau_matched = ak.fill_none(
                ak.firsts(trig_tau_mask[tau_sorting_indices[ch_tau_mask[tau_sorting_indices]]], axis=1),
=======
            # check if the taus fulfil the offline requirements for the trigger (pt cut)
            trig_tau_mask = trig_tau_mask & tau_trigger_specific_mask

            # check if the most isolated tau among the base selected ones is matched
            # and fulfils the additional trigger requirements
            # for that: take the most isolated tau among the base selected ones and check its entry
            # in the tau mask considering the matching and the additional trigger requirements
            first_tau_matched = ak.fill_none(
                ak.firsts(trig_tau_mask[tau_sorting_indices[ch_base_tau_mask[tau_sorting_indices]]], axis=1),
>>>>>>> 03519a61
                False,
            )

            # expect 1 electron, 1 veto electron (the same one), 0 veto muons, and at least one tau
            # without and with trigger matching on the default objects
            is_etau = (
                trigger_fired &
                (ak.sum(electron_mask, axis=1) == 1) &
                (ak.sum(trig_electron_mask, axis=1) == 1) &
                (ak.sum(electron_veto_mask, axis=1) == 1) &
                (ak.sum(muon_veto_mask, axis=1) == 0) &
                first_tau_matched
            )

            # get selected taus and sort them
            # (this will be correct for events for which is_etau is actually True)
            sorted_sel_taus = events.Tau[tau_sorting_indices][trig_tau_mask[tau_sorting_indices]]
            # determine the relative charge and tau2 isolation
            e_charge = ak.firsts(events.Electron[trig_electron_mask].charge, axis=1)
            tau_charge = ak.firsts(sorted_sel_taus.charge, axis=1)
            is_os = e_charge == -tau_charge
            is_iso = ak.sum(tau_iso_mask[trig_tau_mask], axis=1) >= 1
            # store global variables
            channel_id = update_channel_ids(events, channel_id, ch_etau.id, is_etau)
            tau2_isolated = ak.where(is_etau, is_iso, tau2_isolated)
            leptons_os = ak.where(is_etau, is_os, leptons_os)
            single_triggered = ak.where(is_etau & is_single, True, single_triggered)
            cross_triggered = ak.where(is_etau & is_cross, True, cross_triggered)
            sel_electron_mask = ak.where(is_etau, trig_electron_mask, sel_electron_mask)
            sel_tau_mask = ak.where(is_etau, trig_tau_mask, sel_tau_mask)
            leading_taus = ak.where(is_etau, sorted_sel_taus[:, :1], leading_taus)

<<<<<<< HEAD
=======
            # store the matched trigger id
            ids = ak.where(is_etau, np.float32(trigger.id), np.float32(np.nan))
            matched_trigger_ids.append(ak.singletons(ak.nan_to_none(ids)))

>>>>>>> 03519a61
        # mutau channel
        if trigger.has_tag({"single_mu", "cross_mu_tau"}) and (
            self.dataset_inst.is_mc or
            self.dataset_inst.has_tag("mutau")
        ):
            # channel dependent deeptau cuts vs e and mu
<<<<<<< HEAD
            ch_tau_mask = (
                tau_mask &
=======
            ch_base_tau_mask = (
                tau_base_mask &
>>>>>>> 03519a61
                (events.Tau[get_tau_tagger("e")] >= wp_config.tau_vs_e.vvloose) &
                (events.Tau[get_tau_tagger("mu")] >= wp_config.tau_vs_mu.tight)
            )

            # fold trigger matching into the selection
            trig_muon_mask = (
                muon_mask &
                self[muon_trigger_matching](events, trigger, trigger_fired, leg_masks, **sel_kwargs)
            )
<<<<<<< HEAD
            trig_tau_mask = ch_tau_mask
            if trigger.has_tag("cross_e_tau"):
=======
            trig_tau_mask = ch_base_tau_mask
            if trigger.has_tag("cross_mu_tau"):
>>>>>>> 03519a61
                trig_tau_mask = (
                    trig_tau_mask &
                    self[tau_trigger_matching](events, trigger, trigger_fired, leg_masks, **sel_kwargs)
                )

<<<<<<< HEAD
            # check if the most isolated tau among the selected ones is matched
            first_tau_matched = ak.fill_none(
                ak.firsts(trig_tau_mask[tau_sorting_indices[ch_tau_mask[tau_sorting_indices]]], axis=1),
=======
            # check if the taus fulfil the offline requirements for the trigger (pt cut)
            trig_tau_mask = trig_tau_mask & tau_trigger_specific_mask

            # check if the most isolated tau among the base selected ones is matched
            # and fulfils the additional trigger requirements
            # for that: take the most isolated tau among the base selected ones and check its entry
            # in the tau mask considering the matching and the additional trigger requirements
            first_tau_matched = ak.fill_none(
                ak.firsts(trig_tau_mask[tau_sorting_indices[ch_base_tau_mask[tau_sorting_indices]]], axis=1),
>>>>>>> 03519a61
                False,
            )

            # expect 1 muon, 1 veto muon (the same one), 0 veto electrons, and at least one tau
            # without and with trigger matching on the default objects
            is_mutau = (
                trigger_fired &
                (ak.sum(muon_mask, axis=1) == 1) &
                (ak.sum(trig_muon_mask, axis=1) == 1) &
                (ak.sum(muon_veto_mask, axis=1) == 1) &
                (ak.sum(electron_veto_mask, axis=1) == 0) &
                first_tau_matched
            )

            # get selected, sorted taus to obtain quantities
            # (this will be correct for events for which is_mutau is actually True)
            sorted_sel_taus = events.Tau[tau_sorting_indices][trig_tau_mask[tau_sorting_indices]]
            # determine the relative charge and tau2 isolation
            mu_charge = ak.firsts(events.Muon[trig_muon_mask].charge, axis=1)
            tau_charge = ak.firsts(sorted_sel_taus.charge, axis=1)
            is_os = mu_charge == -tau_charge
            is_iso = ak.sum(tau_iso_mask[trig_tau_mask], axis=1) >= 1
            # store global variables
            channel_id = update_channel_ids(events, channel_id, ch_mutau.id, is_mutau)
            tau2_isolated = ak.where(is_mutau, is_iso, tau2_isolated)
            leptons_os = ak.where(is_mutau, is_os, leptons_os)
            single_triggered = ak.where(is_mutau & is_single, True, single_triggered)
            cross_triggered = ak.where(is_mutau & is_cross, True, cross_triggered)
            sel_muon_mask = ak.where(is_mutau, trig_muon_mask, sel_muon_mask)
            sel_tau_mask = ak.where(is_mutau, trig_tau_mask, sel_tau_mask)
            leading_taus = ak.where(is_mutau, sorted_sel_taus[:, :1], leading_taus)

<<<<<<< HEAD
=======
            # store the matched trigger id
            ids = ak.where(is_mutau, np.float32(trigger.id), np.float32(np.nan))
            matched_trigger_ids.append(ak.singletons(ak.nan_to_none(ids)))

>>>>>>> 03519a61
        # tautau channel
        if (
            trigger.has_tag({"cross_tau_tau", "cross_tau_tau_vbf", "cross_tau_tau_jet"}) and
            (self.dataset_inst.is_mc or self.dataset_inst.has_tag("tautau"))
        ):
            # channel dependent deeptau cuts vs e and mu
<<<<<<< HEAD
            ch_tau_mask = (
                tau_mask &
=======
            ch_base_tau_mask = (
                tau_base_mask &
>>>>>>> 03519a61
                (events.Tau[get_tau_tagger("e")] >= wp_config.tau_vs_e.vvloose) &
                (events.Tau[get_tau_tagger("mu")] >= wp_config.tau_vs_mu.vloose)
            )

            # fold trigger matching into the selection
            trig_tau_mask = (
<<<<<<< HEAD
                ch_tau_mask &
                self[tau_trigger_matching](events, trigger, trigger_fired, leg_masks, **sel_kwargs)
            )

            # check if the two leading (most isolated) taus are matched
            leading_taus_matched = ak.fill_none(
                ak.firsts(trig_tau_mask[tau_sorting_indices[ch_tau_mask[tau_sorting_indices]]], axis=1) &
                ak.firsts(trig_tau_mask[tau_sorting_indices[ch_tau_mask[tau_sorting_indices]]][:, 1:], axis=1),
=======
                ch_base_tau_mask &
                self[tau_trigger_matching](events, trigger, trigger_fired, leg_masks, **sel_kwargs)
            )

            # check if the taus fulfil the offline requirements for the trigger (pt cut)
            trig_tau_mask = trig_tau_mask & tau_trigger_specific_mask

            # check if the two leading (most isolated) taus are matched
            leading_taus_matched = ak.fill_none(
                ak.firsts(trig_tau_mask[tau_sorting_indices[ch_base_tau_mask[tau_sorting_indices]]], axis=1) &
                ak.firsts(trig_tau_mask[tau_sorting_indices[ch_base_tau_mask[tau_sorting_indices]]][:, 1:], axis=1),
>>>>>>> 03519a61
                False,
            )

            # expect 0 veto electrons, 0 veto muons and at least two taus of which one is isolated
            is_tautau = (
                trigger_fired &
                (ak.sum(electron_veto_mask, axis=1) == 0) &
                (ak.sum(muon_veto_mask, axis=1) == 0) &
                leading_taus_matched
            )

            # get selected, sorted taus to obtain quantities
            # (this will be correct for events for which is_tautau is actually True)
            sorted_sel_taus = events.Tau[tau_sorting_indices][trig_tau_mask[tau_sorting_indices]]
            # determine the relative charge and tau2 isolation
            tau1_charge = ak.firsts(sorted_sel_taus.charge, axis=1)
            tau2_charge = ak.firsts(sorted_sel_taus.charge[:, 1:], axis=1)
            is_os = tau1_charge == -tau2_charge
            is_iso = ak.sum(tau_iso_mask[trig_tau_mask], axis=1) >= 2
            # store global variables
            channel_id = update_channel_ids(events, channel_id, ch_tautau.id, is_tautau)
            tau2_isolated = ak.where(is_tautau, is_iso, tau2_isolated)
            leptons_os = ak.where(is_tautau, is_os, leptons_os)
            single_triggered = ak.where(is_tautau & is_single, True, single_triggered)
            cross_triggered = ak.where(is_tautau & is_cross, True, cross_triggered)
            sel_tau_mask = ak.where(is_tautau, trig_tau_mask, sel_tau_mask)
            leading_taus = ak.where(is_tautau, sorted_sel_taus[:, :2], leading_taus)

<<<<<<< HEAD
=======
            # store the matched trigger id
            ids = ak.where(is_tautau, np.float32(trigger.id), np.float32(np.nan))
            ids = ak.singletons(ak.nan_to_none(ids))
            # we need to store the trigger id for the ttv and ttj triggers separately, as
            # we are not sure yet whether the matching is correct for the jet legs of the trigger
            if trigger.has_tag({"cross_tau_tau_vbf", "cross_tau_tau_jet"}):
                lepton_part_trigger_ids.append(ids)
            else:
                matched_trigger_ids.append(ids)

>>>>>>> 03519a61
        # ee channel
        if trigger.has_tag("single_e") and (
            self.dataset_inst.is_mc or
            self.dataset_inst.has_tag("ee")
        ):
            # fold trigger matching into the selection
            trig_electron_mask = (
                electron_mask &
                self[electron_trigger_matching](events, trigger, trigger_fired, leg_masks, **sel_kwargs)
            )

            # check if the first (hardest) electron matched
            electron_sorting_indices = ak.argsort(events.Electron.pt, axis=1, ascending=False)
            leading_electron_matched = ak.fill_none(
                ak.firsts(trig_electron_mask[electron_sorting_indices[electron_mask[electron_sorting_indices]]], axis=1),  # noqa: E501
                False,
            )

            # expect 2 electrons, 2 veto electrons, 0 veto muons, and ignore the taus
            is_ee = (
                trigger_fired &
                (ak.sum(electron_mask, axis=1) >= 1) &
                (ak.sum(electron_control_mask, axis=1) == 2) &
                leading_electron_matched &
                (ak.sum(electron_veto_mask, axis=1) == 2) &
                (ak.sum(muon_veto_mask, axis=1) == 0)
            )

            # get selected, sorted electrons to obtain quantities
            # (this will be correct for events for which is_ee is actually True)
<<<<<<< HEAD
            sorted_sel_electrons = events.Electron[electron_sorting_indices][electron_control_mask[electron_sorting_indices]]  # noqa
=======
            sorted_sel_electrons = events.Electron[electron_sorting_indices][electron_control_mask[electron_sorting_indices]]  # noqa: E501
>>>>>>> 03519a61
            # determine the relative charge
            e1_charge = ak.firsts(sorted_sel_electrons.charge, axis=1)
            e2_charge = ak.firsts(sorted_sel_electrons.charge[:, 1:], axis=1)
            is_os = e1_charge == -e2_charge
            # store global variables
            channel_id = update_channel_ids(events, channel_id, ch_ee.id, is_ee)
            leptons_os = ak.where(is_ee, is_os, leptons_os)
            single_triggered = ak.where(is_ee & is_single, True, single_triggered)
            cross_triggered = ak.where(is_ee & is_cross, True, cross_triggered)
            sel_electron_mask = ak.where(is_ee, electron_control_mask, sel_electron_mask)

<<<<<<< HEAD
=======
            # store the matched trigger id
            ids = ak.where(is_ee, np.float32(trigger.id), np.float32(np.nan))
            matched_trigger_ids.append(ak.singletons(ak.nan_to_none(ids)))

>>>>>>> 03519a61
        # mumu channel
        if trigger.has_tag("single_mu") and (
            self.dataset_inst.is_mc or
            self.dataset_inst.has_tag("mumu")
        ):
            # fold trigger matching into the selection
            trig_muon_mask = (
                muon_mask &
                self[muon_trigger_matching](events, trigger, trigger_fired, leg_masks, **sel_kwargs)
            )

            # check if the first (hardest) muon matched
            muon_sorting_indices = ak.argsort(events.Muon.pt, axis=1, ascending=False)
            leading_muon_matched = ak.fill_none(
                ak.firsts(trig_muon_mask[muon_sorting_indices[muon_mask[muon_sorting_indices]]], axis=1),
                False,
            )

            # expect 2 muons, 2 veto muons, 0 veto electrons, and ignore the taus
            is_mumu = (
                trigger_fired &
                (ak.sum(muon_mask, axis=1) >= 1) &
                (ak.sum(muon_control_mask, axis=1) == 2) &
                leading_muon_matched &
                (ak.sum(muon_veto_mask, axis=1) == 2) &
                (ak.sum(electron_veto_mask, axis=1) == 0)
            )

            # get selected, sorted muons to obtain quantities
            # (this will be correct for events for which is_mumu is actually True)
            sorted_sel_muons = events.Muon[muon_sorting_indices][muon_control_mask[muon_sorting_indices]]
            # determine the relative charge
            mu1_charge = ak.firsts(sorted_sel_muons.charge, axis=1)
            mu2_charge = ak.firsts(sorted_sel_muons.charge[:, 1:], axis=1)
            is_os = mu1_charge == -mu2_charge
            # store global variables
            channel_id = update_channel_ids(events, channel_id, ch_mumu.id, is_mumu)
            leptons_os = ak.where(is_mumu, is_os, leptons_os)
            single_triggered = ak.where(is_mumu & is_single, True, single_triggered)
            cross_triggered = ak.where(is_mumu & is_cross, True, cross_triggered)
            sel_muon_mask = ak.where(is_mumu, muon_control_mask, sel_muon_mask)

<<<<<<< HEAD
=======
            # store the matched trigger id
            ids = ak.where(is_mumu, np.float32(trigger.id), np.float32(np.nan))
            matched_trigger_ids.append(ak.singletons(ak.nan_to_none(ids)))

>>>>>>> 03519a61
        # emu channel
        if (
            (emu_from_e := (
                trigger.has_tag("single_e") and
                (self.dataset_inst.is_mc or self.dataset_inst.has_tag("emu_from_e"))
            )) or (
                trigger.has_tag("single_mu") and
                (self.dataset_inst.is_mc or self.dataset_inst.has_tag("emu_from_mu"))
            )
        ):
            if emu_from_e:
                emu_electron_mask = electron_mask
                # fold trigger matching into the selection
                trig_electron_mask = (
                    electron_mask &
                    self[electron_trigger_matching](events, trigger, trigger_fired, leg_masks, **sel_kwargs)
                )
                # for muons, loop over triggers, find single triggers and make sure none of them
                # fired in order to avoid double counting
                emu_muon_mask = False
<<<<<<< HEAD
                mu_trig_fired = full_like(events.event, False, dtype=bool)
                for _trigger, _trigger_fired, _ in trigger_results.x.trigger_data:
                    if not _trigger.has_tag("single_mu"):
                        continue
                    # evaluate the muon selection once (it is the same for all single triggers)
                    if emu_muon_mask is False:
                        # the correct muon mask is the control muon mask with min pt 20
                        _, emu_muon_mask, _ = self[muon_selection](events, _trigger, **sel_kwargs)
                    # store the trigger decision
                    mu_trig_fired = mu_trig_fired | _trigger_fired
                # muons obey the trigger rules if no single trigger fired
                trig_muon_mask = emu_muon_mask & ~mu_trig_fired
=======
                mu_trig_matched = full_like(events.event, False, dtype=bool)
                for _trigger, _trigger_fired, _leg_masks in trigger_results.x.trigger_data:
                    if not _trigger.has_tag("single_mu"):
                        continue

                    # CCLUB method, for synchronization: remove event if the muon trigger fired
                    # # evaluate the muon selection once (it is the same for all single triggers)
                    # if emu_muon_mask is False:
                    #     # the correct muon mask is the control muon mask with min pt 20
                    #     _, emu_muon_mask, _ = self[muon_selection](events, _trigger, **sel_kwargs)
                    # # store the trigger decision
                    # mu_trig_matched = mu_trig_matched | _trigger_fired

                    # Columnflow variant: remove event only if the muon trigger fired AND matched
                    # the correct muon mask if not matched is the control muon mask with min pt 20
                    trig_emu_muon_mask, emu_muon_mask, _ = self[muon_selection](events, _trigger, **sel_kwargs)
                    # fold trigger matching into the selection
                    trig_emu_muon_mask = (
                        trig_emu_muon_mask &
                        self[muon_trigger_matching](events, _trigger, _trigger_fired, _leg_masks, **sel_kwargs)
                    )

                    # store for which events a muon fired and matched the trigger
                    mu_trig_matched = mu_trig_matched | (
                        _trigger_fired &
                        ak.sum(trig_emu_muon_mask, axis=1) >= 1
                    )

                # muons obey the trigger rules if no single trigger fired and matched
                trig_muon_mask = emu_muon_mask & ~mu_trig_matched
>>>>>>> 03519a61

            else:
                emu_muon_mask = muon_mask
                # fold trigger matching into the selection
                trig_muon_mask = (
                    muon_mask &
                    self[muon_trigger_matching](events, trigger, trigger_fired, leg_masks, **sel_kwargs)
                )
                # for electrons, loop over triggers, find single triggers and check the matching
                # only in case a trigger fired
                emu_electron_mask = False
                e_trig_fired = full_like(events.event, False, dtype=bool)
                e_match_mask = full_like(events.Electron.pt, False, dtype=bool)
<<<<<<< HEAD
=======
                e_match_trigger_ids = []
>>>>>>> 03519a61
                for _trigger, _trigger_fired, _leg_masks in trigger_results.x.trigger_data:
                    if not _trigger.has_tag("single_e"):
                        continue
                    # evaluate the electron selection once (it is the same for all single triggers)
                    if emu_electron_mask is False:
<<<<<<< HEAD
                        emu_electron_mask_if_triggered, emu_electron_control_mask, _ = self[electron_selection](events, _trigger, **sel_kwargs)  # noqa
=======
                        emu_electron_mask_for_matching, emu_electron_control_mask, _ = self[electron_selection](events, _trigger, **sel_kwargs)  # noqa: E501
>>>>>>> 03519a61
                    # store the trigger decision
                    e_trig_fired = e_trig_fired | _trigger_fired
                    # evaluate the matching
                    e_match_mask = e_match_mask | (
                        self[electron_trigger_matching](events, _trigger, _trigger_fired, _leg_masks, **sel_kwargs) &
                        _trigger_fired
                    )

<<<<<<< HEAD
                # the correct electron mask is the control electron mask where the trigger did not fire
                # and the electron_mask_triggered where the trigger did fire
                emu_electron_mask = ak.where(e_trig_fired, emu_electron_mask_if_triggered, emu_electron_control_mask)
                # for events in which no single e trigger fired, consider the matching as successful
                e_match_mask = e_match_mask | ~e_trig_fired
                trig_electron_mask = emu_electron_mask & e_match_mask
=======
                    # still, we need to know which electrons matched the trigger for the trigger SFs
                    # to know for which events the single electron weights have to be applied.
                    # We need to use the emu_electron_mask_for_matching on the events where
                    # the electron trigger fired and a match was found for them to be "selected matched electrons"

                    matched_electron_mask = full_like(events.Electron.pt, False, dtype=bool)
                    matched_electron_mask = ak.where(
                        e_match_mask,
                        emu_electron_mask_for_matching,
                        matched_electron_mask,
                    )
                    # there is only one electron in emu, so we can use "any"
                    matched_events = ak.any(matched_electron_mask, axis=1)

                    # store the matched trigger id
                    ids = ak.where(matched_events, np.float32(_trigger.id), np.float32(np.nan))
                    e_match_trigger_ids.append(ak.singletons(ak.nan_to_none(ids)))

                e_match_trigger_ids = ak.concatenate(e_match_trigger_ids, axis=1)

                # the correct electron mask for the selection is the control electron mask
                emu_electron_mask = emu_electron_control_mask

                # electron do not have any specific trigger rules for the selection
                trig_electron_mask = emu_electron_mask
>>>>>>> 03519a61

            # expect 1 electron, 1 muon, 1 veto electron, 1 veto muon, and ignore taus
            is_emu = (
                trigger_fired &
                (ak.sum(emu_electron_mask, axis=1) == 1) &
                (ak.sum(trig_electron_mask, axis=1) == 1) &
                (ak.sum(electron_veto_mask, axis=1) == 1) &
                (ak.sum(emu_muon_mask, axis=1) == 1) &
                (ak.sum(trig_muon_mask, axis=1) == 1) &
                (ak.sum(muon_veto_mask, axis=1) == 1)
            )

            # determine the relative charge
            e_charge = ak.firsts(events.Electron[trig_electron_mask].charge, axis=1)
            mu_charge = ak.firsts(events.Muon[trig_muon_mask].charge, axis=1)
            is_os = e_charge == -mu_charge
            # store global variables
            channel_id = update_channel_ids(events, channel_id, ch_emu.id, is_emu)
            leptons_os = ak.where(is_emu, is_os, leptons_os)
            single_triggered = ak.where(is_emu & is_single, True, single_triggered)
            cross_triggered = ak.where(is_emu & is_cross, True, cross_triggered)
            sel_electron_mask = ak.where(is_emu, trig_electron_mask, sel_electron_mask)
            sel_muon_mask = ak.where(is_emu, trig_muon_mask, sel_muon_mask)
<<<<<<< HEAD
=======

            # store the matched trigger id
            if emu_from_e:
                # all selected events match only the electron trigger
                ids = ak.where(is_emu, np.float32(trigger.id), np.float32(np.nan))
                matched_trigger_ids.append(ak.singletons(ak.nan_to_none(ids)))
            else:
                # all selected events match at least the muon trigger
                ids = ak.where(is_emu, np.float32(trigger.id), np.float32(np.nan))
                matched_trigger_ids.append(ak.singletons(ak.nan_to_none(ids)))

                # but they can also match the electron triggers
                ids = ak.where(is_emu, e_match_trigger_ids, np.float32([[np.nan]]))
                matched_trigger_ids.append(ak.drop_none(ak.nan_to_none(ids)))
>>>>>>> 03519a61

    # some final type conversions
    channel_id = ak.values_astype(channel_id, np.uint8)
    leptons_os = ak.fill_none(leptons_os, False)
<<<<<<< HEAD
=======

    # concatenate matched trigger ids
    empty_ids = ak.singletons(full_like(events.event, 0, dtype=np.int32), axis=0)[:, :0]
    merge_ids = lambda ids: ak.values_astype(ak.concatenate(ids, axis=1), np.int32) if ids else empty_ids
    matched_trigger_ids = merge_ids(matched_trigger_ids)
    lepton_part_trigger_ids = merge_ids(lepton_part_trigger_ids)
>>>>>>> 03519a61

    # save new columns
    events = set_ak_column(events, "channel_id", channel_id)
    events = set_ak_column(events, "leptons_os", leptons_os)
    events = set_ak_column(events, "tau2_isolated", tau2_isolated)
    events = set_ak_column(events, "single_triggered", single_triggered)
    events = set_ak_column(events, "cross_triggered", cross_triggered)
    events = set_ak_column(events, "matched_trigger_ids", matched_trigger_ids)

    # convert lepton masks to sorted indices (pt for e/mu, iso for tau)
    sel_electron_indices = sorted_indices_from_mask(sel_electron_mask, events.Electron.pt, ascending=False)
    sel_muon_indices = sorted_indices_from_mask(sel_muon_mask, events.Muon.pt, ascending=False)
    sel_tau_indices = sorted_indices_from_mask(sel_tau_mask, tau_sorting_key, ascending=False)

    # convert lepton masks to sorted indices (pt for e/mu, iso for tau)
    sel_electron_indices = sorted_indices_from_mask(sel_electron_mask, events.Electron.pt, ascending=False)
    sel_muon_indices = sorted_indices_from_mask(sel_muon_mask, events.Muon.pt, ascending=False)
    sel_tau_indices = sorted_indices_from_mask(sel_tau_mask, tau_sorting_key, ascending=False)

    return events, SelectionResult(
        steps={
            "lepton": channel_id != 0,
        },
        objects={
            "Electron": {
                "Electron": sel_electron_indices,
            },
            "Muon": {
                "Muon": sel_muon_indices,
            },
            "Tau": {
                "Tau": sel_tau_indices,
            },
        },
        aux={
            # save the selected lepton pair for the duration of the selection
            # multiplication of a coffea particle with 1 yields the lorentz vector
            "lepton_pair": ak.concatenate(
                [
                    events.Electron[sel_electron_indices] * 1,
                    events.Muon[sel_muon_indices] * 1,
                    events.Tau[sel_tau_indices] * 1,
                ],
                axis=1,
            )[:, :2],

<<<<<<< HEAD
=======
            # save the matched trigger ids of the trigger with jet legs for the duration of the selection
            # these will be updated in the jet selection and then stored in the matched_trigger_ids column
            "lepton_part_trigger_ids": lepton_part_trigger_ids,

>>>>>>> 03519a61
            # save the leading taus for the duration of the selection
            # exactly 1 for etau/mutau and exactly 2 for tautau
            "leading_taus": leading_taus,
        },
    )


@lepton_selection.init
def lepton_selection_init(self: Selector, **kwargs) -> None:
    # add column to load the raw tau tagger score
    self.uses.add(f"Tau.raw{self.config_inst.x.tau_tagger}VSjet")<|MERGE_RESOLUTION|>--- conflicted
+++ resolved
@@ -229,16 +229,10 @@
             min_pt = 23.0 if is_single else 20.0
         else:
             min_pt = 26.0 if is_single else 22.0
-<<<<<<< HEAD
-        default_mask = (
-            (events.Muon.tightId == 1) &
-            (abs(events.Muon.eta) < 2.4) &
-=======
         eta_cut = 2.4 if is_single else 2.1
         default_mask = (
             (events.Muon.tightId == 1) &
             (abs(events.Muon.eta) < eta_cut) &
->>>>>>> 03519a61
             (abs(events.Muon.dxy) < 0.045) &
             (abs(events.Muon.dz) < 0.2) &
             (events.Muon.pfRelIso04_all < 0.15)
@@ -330,10 +324,7 @@
 
     # determine minimum pt and maximum eta
     max_eta = 2.5
-<<<<<<< HEAD
-=======
     base_pt = 20.0
->>>>>>> 03519a61
     if is_single_e or is_single_mu:
         min_pt = 20.0
     elif is_cross_e:
@@ -365,20 +356,13 @@
     if muon_mask is not None:
         base_mask = base_mask & ak.all(events.Tau.metric_table(events.Muon[muon_mask]) > 0.5, axis=2)
 
-<<<<<<< HEAD
+    # trigger dependent cuts
+    trigger_specific_mask = base_mask & (events.Tau.pt > min_pt)
+
     # compute the isolation mask separately as it is used to defined (qcd) categories later on
     iso_mask = events.Tau[get_tau_tagger("jet")] >= wp_config.tau_vs_jet.medium
 
-    return base_mask, iso_mask
-=======
-    # trigger dependent cuts
-    trigger_specific_mask = base_mask & (events.Tau.pt > min_pt)
-
-    # compute the isolation mask separately as it is used to defined (qcd) categories later on
-    iso_mask = events.Tau[get_tau_tagger("jet")] >= wp_config.tau_vs_jet.medium
-
     return base_mask, trigger_specific_mask, iso_mask
->>>>>>> 03519a61
 
 
 @tau_selection.init
@@ -511,13 +495,10 @@
     sel_muon_mask = full_like(events.Muon.pt, False, dtype=bool)
     sel_tau_mask = full_like(events.Tau.pt, False, dtype=bool)
     leading_taus = events.Tau[:, :0]
-<<<<<<< HEAD
-=======
     # store trigger ids for the fully matched triggers
     matched_trigger_ids = []
     # store trigger ids for the matched triggers that do have additional jet legs
     lepton_part_trigger_ids = []
->>>>>>> 03519a61
 
     # indices for sorting taus first by isolation, then by pt
     # for this, combine iso and pt values, e.g. iso 255 and pt 32.3 -> 2550032.3
@@ -546,11 +527,7 @@
         )
 
         # tau selection
-<<<<<<< HEAD
-        tau_mask, tau_iso_mask = self[tau_selection](
-=======
         tau_base_mask, tau_trigger_specific_mask, tau_iso_mask = self[tau_selection](
->>>>>>> 03519a61
             events,
             trigger,
             electron_mask,
@@ -564,13 +541,8 @@
             self.dataset_inst.has_tag("etau")
         ):
             # channel dependent deeptau cuts vs e and mu
-<<<<<<< HEAD
-            ch_tau_mask = (
-                tau_mask &
-=======
             ch_base_tau_mask = (
                 tau_base_mask &
->>>>>>> 03519a61
                 (events.Tau[get_tau_tagger("e")] >= wp_config.tau_vs_e.vloose) &
                 (events.Tau[get_tau_tagger("mu")] >= wp_config.tau_vs_mu.tight)
             )
@@ -580,22 +552,13 @@
                 electron_mask &
                 self[electron_trigger_matching](events, trigger, trigger_fired, leg_masks, **sel_kwargs)
             )
-<<<<<<< HEAD
-            trig_tau_mask = ch_tau_mask
-=======
             trig_tau_mask = ch_base_tau_mask
->>>>>>> 03519a61
             if trigger.has_tag("cross_e_tau"):
                 trig_tau_mask = (
                     trig_tau_mask &
                     self[tau_trigger_matching](events, trigger, trigger_fired, leg_masks, **sel_kwargs)
                 )
 
-<<<<<<< HEAD
-            # check if the most isolated tau among the selected ones is matched
-            first_tau_matched = ak.fill_none(
-                ak.firsts(trig_tau_mask[tau_sorting_indices[ch_tau_mask[tau_sorting_indices]]], axis=1),
-=======
             # check if the taus fulfil the offline requirements for the trigger (pt cut)
             trig_tau_mask = trig_tau_mask & tau_trigger_specific_mask
 
@@ -605,7 +568,6 @@
             # in the tau mask considering the matching and the additional trigger requirements
             first_tau_matched = ak.fill_none(
                 ak.firsts(trig_tau_mask[tau_sorting_indices[ch_base_tau_mask[tau_sorting_indices]]], axis=1),
->>>>>>> 03519a61
                 False,
             )
 
@@ -638,26 +600,18 @@
             sel_tau_mask = ak.where(is_etau, trig_tau_mask, sel_tau_mask)
             leading_taus = ak.where(is_etau, sorted_sel_taus[:, :1], leading_taus)
 
-<<<<<<< HEAD
-=======
             # store the matched trigger id
             ids = ak.where(is_etau, np.float32(trigger.id), np.float32(np.nan))
             matched_trigger_ids.append(ak.singletons(ak.nan_to_none(ids)))
 
->>>>>>> 03519a61
         # mutau channel
         if trigger.has_tag({"single_mu", "cross_mu_tau"}) and (
             self.dataset_inst.is_mc or
             self.dataset_inst.has_tag("mutau")
         ):
             # channel dependent deeptau cuts vs e and mu
-<<<<<<< HEAD
-            ch_tau_mask = (
-                tau_mask &
-=======
             ch_base_tau_mask = (
                 tau_base_mask &
->>>>>>> 03519a61
                 (events.Tau[get_tau_tagger("e")] >= wp_config.tau_vs_e.vvloose) &
                 (events.Tau[get_tau_tagger("mu")] >= wp_config.tau_vs_mu.tight)
             )
@@ -667,23 +621,13 @@
                 muon_mask &
                 self[muon_trigger_matching](events, trigger, trigger_fired, leg_masks, **sel_kwargs)
             )
-<<<<<<< HEAD
-            trig_tau_mask = ch_tau_mask
-            if trigger.has_tag("cross_e_tau"):
-=======
             trig_tau_mask = ch_base_tau_mask
             if trigger.has_tag("cross_mu_tau"):
->>>>>>> 03519a61
                 trig_tau_mask = (
                     trig_tau_mask &
                     self[tau_trigger_matching](events, trigger, trigger_fired, leg_masks, **sel_kwargs)
                 )
 
-<<<<<<< HEAD
-            # check if the most isolated tau among the selected ones is matched
-            first_tau_matched = ak.fill_none(
-                ak.firsts(trig_tau_mask[tau_sorting_indices[ch_tau_mask[tau_sorting_indices]]], axis=1),
-=======
             # check if the taus fulfil the offline requirements for the trigger (pt cut)
             trig_tau_mask = trig_tau_mask & tau_trigger_specific_mask
 
@@ -693,7 +637,6 @@
             # in the tau mask considering the matching and the additional trigger requirements
             first_tau_matched = ak.fill_none(
                 ak.firsts(trig_tau_mask[tau_sorting_indices[ch_base_tau_mask[tau_sorting_indices]]], axis=1),
->>>>>>> 03519a61
                 False,
             )
 
@@ -726,42 +669,24 @@
             sel_tau_mask = ak.where(is_mutau, trig_tau_mask, sel_tau_mask)
             leading_taus = ak.where(is_mutau, sorted_sel_taus[:, :1], leading_taus)
 
-<<<<<<< HEAD
-=======
             # store the matched trigger id
             ids = ak.where(is_mutau, np.float32(trigger.id), np.float32(np.nan))
             matched_trigger_ids.append(ak.singletons(ak.nan_to_none(ids)))
 
->>>>>>> 03519a61
         # tautau channel
         if (
             trigger.has_tag({"cross_tau_tau", "cross_tau_tau_vbf", "cross_tau_tau_jet"}) and
             (self.dataset_inst.is_mc or self.dataset_inst.has_tag("tautau"))
         ):
             # channel dependent deeptau cuts vs e and mu
-<<<<<<< HEAD
-            ch_tau_mask = (
-                tau_mask &
-=======
             ch_base_tau_mask = (
                 tau_base_mask &
->>>>>>> 03519a61
                 (events.Tau[get_tau_tagger("e")] >= wp_config.tau_vs_e.vvloose) &
                 (events.Tau[get_tau_tagger("mu")] >= wp_config.tau_vs_mu.vloose)
             )
 
             # fold trigger matching into the selection
             trig_tau_mask = (
-<<<<<<< HEAD
-                ch_tau_mask &
-                self[tau_trigger_matching](events, trigger, trigger_fired, leg_masks, **sel_kwargs)
-            )
-
-            # check if the two leading (most isolated) taus are matched
-            leading_taus_matched = ak.fill_none(
-                ak.firsts(trig_tau_mask[tau_sorting_indices[ch_tau_mask[tau_sorting_indices]]], axis=1) &
-                ak.firsts(trig_tau_mask[tau_sorting_indices[ch_tau_mask[tau_sorting_indices]]][:, 1:], axis=1),
-=======
                 ch_base_tau_mask &
                 self[tau_trigger_matching](events, trigger, trigger_fired, leg_masks, **sel_kwargs)
             )
@@ -773,7 +698,6 @@
             leading_taus_matched = ak.fill_none(
                 ak.firsts(trig_tau_mask[tau_sorting_indices[ch_base_tau_mask[tau_sorting_indices]]], axis=1) &
                 ak.firsts(trig_tau_mask[tau_sorting_indices[ch_base_tau_mask[tau_sorting_indices]]][:, 1:], axis=1),
->>>>>>> 03519a61
                 False,
             )
 
@@ -802,8 +726,6 @@
             sel_tau_mask = ak.where(is_tautau, trig_tau_mask, sel_tau_mask)
             leading_taus = ak.where(is_tautau, sorted_sel_taus[:, :2], leading_taus)
 
-<<<<<<< HEAD
-=======
             # store the matched trigger id
             ids = ak.where(is_tautau, np.float32(trigger.id), np.float32(np.nan))
             ids = ak.singletons(ak.nan_to_none(ids))
@@ -814,7 +736,6 @@
             else:
                 matched_trigger_ids.append(ids)
 
->>>>>>> 03519a61
         # ee channel
         if trigger.has_tag("single_e") and (
             self.dataset_inst.is_mc or
@@ -845,11 +766,7 @@
 
             # get selected, sorted electrons to obtain quantities
             # (this will be correct for events for which is_ee is actually True)
-<<<<<<< HEAD
-            sorted_sel_electrons = events.Electron[electron_sorting_indices][electron_control_mask[electron_sorting_indices]]  # noqa
-=======
             sorted_sel_electrons = events.Electron[electron_sorting_indices][electron_control_mask[electron_sorting_indices]]  # noqa: E501
->>>>>>> 03519a61
             # determine the relative charge
             e1_charge = ak.firsts(sorted_sel_electrons.charge, axis=1)
             e2_charge = ak.firsts(sorted_sel_electrons.charge[:, 1:], axis=1)
@@ -861,13 +778,10 @@
             cross_triggered = ak.where(is_ee & is_cross, True, cross_triggered)
             sel_electron_mask = ak.where(is_ee, electron_control_mask, sel_electron_mask)
 
-<<<<<<< HEAD
-=======
             # store the matched trigger id
             ids = ak.where(is_ee, np.float32(trigger.id), np.float32(np.nan))
             matched_trigger_ids.append(ak.singletons(ak.nan_to_none(ids)))
 
->>>>>>> 03519a61
         # mumu channel
         if trigger.has_tag("single_mu") and (
             self.dataset_inst.is_mc or
@@ -910,13 +824,10 @@
             cross_triggered = ak.where(is_mumu & is_cross, True, cross_triggered)
             sel_muon_mask = ak.where(is_mumu, muon_control_mask, sel_muon_mask)
 
-<<<<<<< HEAD
-=======
             # store the matched trigger id
             ids = ak.where(is_mumu, np.float32(trigger.id), np.float32(np.nan))
             matched_trigger_ids.append(ak.singletons(ak.nan_to_none(ids)))
 
->>>>>>> 03519a61
         # emu channel
         if (
             (emu_from_e := (
@@ -937,20 +848,6 @@
                 # for muons, loop over triggers, find single triggers and make sure none of them
                 # fired in order to avoid double counting
                 emu_muon_mask = False
-<<<<<<< HEAD
-                mu_trig_fired = full_like(events.event, False, dtype=bool)
-                for _trigger, _trigger_fired, _ in trigger_results.x.trigger_data:
-                    if not _trigger.has_tag("single_mu"):
-                        continue
-                    # evaluate the muon selection once (it is the same for all single triggers)
-                    if emu_muon_mask is False:
-                        # the correct muon mask is the control muon mask with min pt 20
-                        _, emu_muon_mask, _ = self[muon_selection](events, _trigger, **sel_kwargs)
-                    # store the trigger decision
-                    mu_trig_fired = mu_trig_fired | _trigger_fired
-                # muons obey the trigger rules if no single trigger fired
-                trig_muon_mask = emu_muon_mask & ~mu_trig_fired
-=======
                 mu_trig_matched = full_like(events.event, False, dtype=bool)
                 for _trigger, _trigger_fired, _leg_masks in trigger_results.x.trigger_data:
                     if not _trigger.has_tag("single_mu"):
@@ -981,7 +878,6 @@
 
                 # muons obey the trigger rules if no single trigger fired and matched
                 trig_muon_mask = emu_muon_mask & ~mu_trig_matched
->>>>>>> 03519a61
 
             else:
                 emu_muon_mask = muon_mask
@@ -995,20 +891,13 @@
                 emu_electron_mask = False
                 e_trig_fired = full_like(events.event, False, dtype=bool)
                 e_match_mask = full_like(events.Electron.pt, False, dtype=bool)
-<<<<<<< HEAD
-=======
                 e_match_trigger_ids = []
->>>>>>> 03519a61
                 for _trigger, _trigger_fired, _leg_masks in trigger_results.x.trigger_data:
                     if not _trigger.has_tag("single_e"):
                         continue
                     # evaluate the electron selection once (it is the same for all single triggers)
                     if emu_electron_mask is False:
-<<<<<<< HEAD
-                        emu_electron_mask_if_triggered, emu_electron_control_mask, _ = self[electron_selection](events, _trigger, **sel_kwargs)  # noqa
-=======
                         emu_electron_mask_for_matching, emu_electron_control_mask, _ = self[electron_selection](events, _trigger, **sel_kwargs)  # noqa: E501
->>>>>>> 03519a61
                     # store the trigger decision
                     e_trig_fired = e_trig_fired | _trigger_fired
                     # evaluate the matching
@@ -1017,14 +906,6 @@
                         _trigger_fired
                     )
 
-<<<<<<< HEAD
-                # the correct electron mask is the control electron mask where the trigger did not fire
-                # and the electron_mask_triggered where the trigger did fire
-                emu_electron_mask = ak.where(e_trig_fired, emu_electron_mask_if_triggered, emu_electron_control_mask)
-                # for events in which no single e trigger fired, consider the matching as successful
-                e_match_mask = e_match_mask | ~e_trig_fired
-                trig_electron_mask = emu_electron_mask & e_match_mask
-=======
                     # still, we need to know which electrons matched the trigger for the trigger SFs
                     # to know for which events the single electron weights have to be applied.
                     # We need to use the emu_electron_mask_for_matching on the events where
@@ -1050,7 +931,6 @@
 
                 # electron do not have any specific trigger rules for the selection
                 trig_electron_mask = emu_electron_mask
->>>>>>> 03519a61
 
             # expect 1 electron, 1 muon, 1 veto electron, 1 veto muon, and ignore taus
             is_emu = (
@@ -1074,8 +954,6 @@
             cross_triggered = ak.where(is_emu & is_cross, True, cross_triggered)
             sel_electron_mask = ak.where(is_emu, trig_electron_mask, sel_electron_mask)
             sel_muon_mask = ak.where(is_emu, trig_muon_mask, sel_muon_mask)
-<<<<<<< HEAD
-=======
 
             # store the matched trigger id
             if emu_from_e:
@@ -1090,20 +968,16 @@
                 # but they can also match the electron triggers
                 ids = ak.where(is_emu, e_match_trigger_ids, np.float32([[np.nan]]))
                 matched_trigger_ids.append(ak.drop_none(ak.nan_to_none(ids)))
->>>>>>> 03519a61
 
     # some final type conversions
     channel_id = ak.values_astype(channel_id, np.uint8)
     leptons_os = ak.fill_none(leptons_os, False)
-<<<<<<< HEAD
-=======
 
     # concatenate matched trigger ids
     empty_ids = ak.singletons(full_like(events.event, 0, dtype=np.int32), axis=0)[:, :0]
     merge_ids = lambda ids: ak.values_astype(ak.concatenate(ids, axis=1), np.int32) if ids else empty_ids
     matched_trigger_ids = merge_ids(matched_trigger_ids)
     lepton_part_trigger_ids = merge_ids(lepton_part_trigger_ids)
->>>>>>> 03519a61
 
     # save new columns
     events = set_ak_column(events, "channel_id", channel_id)
@@ -1112,11 +986,6 @@
     events = set_ak_column(events, "single_triggered", single_triggered)
     events = set_ak_column(events, "cross_triggered", cross_triggered)
     events = set_ak_column(events, "matched_trigger_ids", matched_trigger_ids)
-
-    # convert lepton masks to sorted indices (pt for e/mu, iso for tau)
-    sel_electron_indices = sorted_indices_from_mask(sel_electron_mask, events.Electron.pt, ascending=False)
-    sel_muon_indices = sorted_indices_from_mask(sel_muon_mask, events.Muon.pt, ascending=False)
-    sel_tau_indices = sorted_indices_from_mask(sel_tau_mask, tau_sorting_key, ascending=False)
 
     # convert lepton masks to sorted indices (pt for e/mu, iso for tau)
     sel_electron_indices = sorted_indices_from_mask(sel_electron_mask, events.Electron.pt, ascending=False)
@@ -1150,13 +1019,10 @@
                 axis=1,
             )[:, :2],
 
-<<<<<<< HEAD
-=======
             # save the matched trigger ids of the trigger with jet legs for the duration of the selection
             # these will be updated in the jet selection and then stored in the matched_trigger_ids column
             "lepton_part_trigger_ids": lepton_part_trigger_ids,
 
->>>>>>> 03519a61
             # save the leading taus for the duration of the selection
             # exactly 1 for etau/mutau and exactly 2 for tautau
             "leading_taus": leading_taus,
