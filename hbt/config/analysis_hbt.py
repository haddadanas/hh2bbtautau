--- conflicted
+++ resolved
@@ -110,14 +110,16 @@
     config_id=3,
 )
 
-<<<<<<< HEAD
-# v11 uhh config with limited number of files for faster prototyping
-add_config_run2ul(
-    analysis_hbt,
-    campaign_run2_2017_nano_uhh_v11.copy(),
-    config_name=f"{campaign_run2_2017_nano_uhh_v11.name}_limited",
-    config_id=32,
-    limit_dataset_files=2,
+#
+# Run 3 configs
+#
+
+# 2022, preEE
+add_lazy_config(
+    campaign_module="cmsdb.campaigns.run3_2022_preEE_nano_uhh_v12",
+    campaign_attr="campaign_run3_2022_preEE_nano_uhh_v12",
+    config_name="run3_2022_preEE",
+    config_id=5,
 )
 
 
@@ -162,16 +164,4 @@
     campaign_run3_2022_preEE_nano_v12.copy(),
     config_name="run3_2022_preEE",
     config_id=14,
-=======
-#
-# Run 3 configs
-#
-
-# 2022, preEE
-add_lazy_config(
-    campaign_module="cmsdb.campaigns.run3_2022_preEE_nano_uhh_v12",
-    campaign_attr="campaign_run3_2022_preEE_nano_uhh_v12",
-    config_name="run3_2022_preEE",
-    config_id=5,
->>>>>>> caf12c0b
 )