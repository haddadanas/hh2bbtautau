--- conflicted
+++ resolved
@@ -108,13 +108,6 @@
         dark_green="#269c00",
     )
 
-<<<<<<< HEAD
-    for kl, color in zip(["0", "1", "2p45", "5"], ["dark_blue", "purple", "aubergine", "yellow"]):
-        if (p := config.get_process(f"hh_ggf_hbb_htt_kl{kl}_kt1", default=None)):
-            p.color1 = cfg.x.colors[color]
-            kappa_label = create_kappa_label(**{r"\lambda": kl})
-            p.label = rf"$HH_{{ggf}} \rightarrow bb\tau\tau$ ({kappa_label})"
-=======
     ggf_colors = {
         "0": cfg.x.colors.bright_orange,
         "1": cfg.x.colors.dark_blue,
@@ -128,7 +121,6 @@
             p.color1 = ggf_colors.get(kl, cfg.x.colors.dark_blue)
             kappa_label = create_kappa_label(**{r"\lambda": kl, "t": "1"}, group=False)
             p.label = rf"$HH_{{ggf}} \rightarrow bb\tau\tau$ __SCALE____SHORT____BREAK__({kappa_label})"
->>>>>>> 66cfa6bf
 
     for kv, k2v, kl in [
         ("1", "1", "1"),
