--- conflicted
+++ resolved
@@ -43,29 +43,6 @@
         label="2 jets",
     )
 
-<<<<<<< HEAD
-
-def add_categories_ml(config, ml_model_inst):
-
-    # add ml categories directly to the config
-    ml_categories = []
-    for i, proc in enumerate(ml_model_inst.processes):
-        ml_categories.append(config.add_category(
-            # NOTE: name and ID is unique as long as we don't use
-            #       multiple ml_models simutaneously
-            name=f"ml_{proc}",
-            id=(i + 1) * 10000,
-            selection=f"catid_ml_{proc}",
-            label=f"ml_{proc}",
-        ))
-
-    category_blocks = OrderedDict({
-        "lep": [config.get_category("1e"), config.get_category("1mu")],
-        "jet": [config.get_category("resolved"), config.get_category("boosted")],
-        "b": [config.get_category("1b"), config.get_category("2b")],
-        "dnn": ml_categories,
-    })
-=======
     #
     # build groups
     #
@@ -98,4 +75,25 @@
         }
 
     create_category_combinations(config, categories, name_fn, kwargs_fn)
->>>>>>> caf12c0b
+
+
+def add_categories_ml(config, ml_model_inst):
+
+    # add ml categories directly to the config
+    ml_categories = []
+    for i, proc in enumerate(ml_model_inst.processes):
+        ml_categories.append(config.add_category(
+            # NOTE: name and ID is unique as long as we don't use
+            #       multiple ml_models simutaneously
+            name=f"ml_{proc}",
+            id=(i + 1) * 10000,
+            selection=f"catid_ml_{proc}",
+            label=f"ml_{proc}",
+        ))
+
+    category_blocks = OrderedDict({
+        "lep": [config.get_category("1e"), config.get_category("1mu")],
+        "jet": [config.get_category("resolved"), config.get_category("boosted")],
+        "b": [config.get_category("1b"), config.get_category("2b")],
+        "dnn": ml_categories,
+    })