--- conflicted
+++ resolved
@@ -31,34 +31,10 @@
     add_category(config, name="noniso", id=13, selection="cat_noniso", label=r"$\tau_{h,2} non-isolated$", tags={"noniso"})  # noqa: E501
 
     # kinematic categories
-<<<<<<< HEAD
-    add_category(
-        config,
-        name="incl",
-        id=100,
-        selection="cat_incl",
-        label="inclusive",
-    )
+    add_category(config, name="incl", id=100, selection="cat_incl", label="inclusive")
+    add_category(config, name="all_incl", id=101, selection="cat_incl", label="inclusive (all)")
+    add_category(config, name="2j", id=110, selection="cat_2j", label="2 jets")
 
-    add_category(
-        config,
-        name="all_incl",
-        id=101,
-        selection="cat_incl",
-        label="inclusive (all)",
-    )
-
-    add_category(
-        config,
-        name="2j",
-        id=110,
-        selection="cat_2j",
-        label="2 jets",
-    )
-=======
-    add_category(config, name="incl", id=100, selection="cat_incl", label="inclusive")
-    add_category(config, name="2j", id=110, selection="cat_2j", label="2 jets")
->>>>>>> ac6d6f34
 
     add_category(
         config,
@@ -75,7 +51,6 @@
         selection="fail_selection",
         label="fail selection",
     )
-
     #
     # build groups
     #
