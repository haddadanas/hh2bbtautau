--- conflicted
+++ resolved
@@ -1435,20 +1435,13 @@
         "tau_trigger_weight": get_shifts("etau_trigger", "mutau_trigger", "tautau_trigger"),
     })
 
-<<<<<<< HEAD
-    # TODO reenable after rerunning the selection
+    # TODO enable once selection is rerun
     # # define per-dataset event weights
     # for dataset in cfg.datasets:
-    #     if dataset.has_tag("has_top"):
+    #     if dataset.has_tag("ttbar"):
     #         dataset.x.event_weights = {"top_pt_weight": get_shifts("top_pt")}
-=======
-    # define per-dataset event weights
-    for dataset in cfg.datasets:
-        if dataset.has_tag("ttbar"):
-            dataset.x.event_weights = {"top_pt_weight": get_shifts("top_pt")}
-        if dataset.has_tag("dy"):
-            dataset.x.event_weights = {"dy_weight": []}  # TODO: list dy weight unceratinties
->>>>>>> 66cfa6bf
+    #     if dataset.has_tag("dy"):
+    #         dataset.x.event_weights = {"dy_weight": []}  # TODO: list dy weight unceratinties
 
     cfg.x.shift_groups = {
         "jec": [
@@ -1526,24 +1519,6 @@
         raise False
 
     ################################################################################################
-<<<<<<< HEAD
-    # hist hooks
-    ################################################################################################
-
-    cfg.x.hist_hooks = DotDict()
-
-    # simple blinding
-    cfg.x.hist_hooks.blind = lambda task, hists: {p: h for p, h in hists.items() if not p.is_data}
-
-    # qcd estimation
-    from hbt.hist_hooks.qcd import add_hooks as add_qcd_hooks
-    add_qcd_hooks(cfg)
-
-    # binning
-    from hbt.hist_hooks.binning import add_hooks as add_binning_hooks
-    add_binning_hooks(cfg)
-
-    ####################################################################################################
     # Network WPs
     ####################################################################################################
     cfg.x.ml_wps = [35, 36, 37, 38, 40, 45, 50, 80]
@@ -1558,8 +1533,6 @@
     })
 
     ################################################################################################
-=======
->>>>>>> 66cfa6bf
     # LFN settings
     ################################################################################################
 
