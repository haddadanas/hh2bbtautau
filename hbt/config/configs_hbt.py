--- conflicted
+++ resolved
@@ -473,11 +473,7 @@
 
     # default objects
     cfg.x.default_calibrator = "default"
-<<<<<<< HEAD
     cfg.x.default_selector = "loose"
-=======
-    cfg.x.default_selector = "default"
->>>>>>> 559ac3bb
     cfg.x.default_reducer = "default"
     cfg.x.default_producer = "default"
     cfg.x.default_ml_model = None
@@ -485,10 +481,7 @@
     cfg.x.default_categories = ("all",)
     cfg.x.default_variables = ("njet", "nbtag", "res_pdnn_hh", "res_dnn_hh")
     cfg.x.default_hist_producer = "default"
-<<<<<<< HEAD
     cfg.x.default_view_cmd = "imgcat"
-=======
->>>>>>> 559ac3bb
 
     # process groups for conveniently looping over certain processs
     # (used in wrapper_factory and during plotting)
@@ -1440,17 +1433,10 @@
         if year == 2016:
             json_postfix = f"{'pre' if campaign.has_tag('preVFP') else 'post'}VFP"
         json_pog_era = f"{year}{json_postfix}_UL"
-<<<<<<< HEAD
-        json_mirror = "/afs/cern.ch/user/m/mrieger/public/mirrors/jsonpog-integration-a080a5f3"
-    elif run == 3:
-        json_pog_era = f"{year}_Summer{year2}{campaign.x.postfix}"
-        json_mirror = "/afs/cern.ch/user/m/mrieger/public/mirrors/jsonpog-integration-a080a5f3"
-=======
         json_mirror = "/afs/cern.ch/user/m/mrieger/public/mirrors/jsonpog-integration-c9422789"
     elif run == 3:
         json_pog_era = f"{year}_Summer{year2}{campaign.x.postfix}"
         json_mirror = "/afs/cern.ch/user/m/mrieger/public/mirrors/jsonpog-integration-c9422789"
->>>>>>> 559ac3bb
         trigger_json_mirror = "https://gitlab.cern.ch/cclubbtautau/AnalysisCore/-/archive/59ae66c4a39d3e54afad5733895c33b1fb511c47/AnalysisCore-59ae66c4a39d3e54afad5733895c33b1fb511c47.tar.gz"  # noqa: E501
         campaign_tag = ""
         for tag in ("preEE", "postEE", "preBPix", "postBPix"):
@@ -1533,22 +1519,6 @@
             version="v3",
         ))
         # tau energy correction and scale factors
-<<<<<<< HEAD
-        # TODO: remove tau pog mirror once integrated centrally
-        json_mirror_tau_pog = "/afs/cern.ch/work/m/mrieger/public/mirrors/jsonpog-integration-taupog"
-        if year == 2022:
-            tau_pog_era = f"{year}_{'pre' if campaign.has_tag('preEE') else 'post'}EE"
-            tau_pog_era_cclub = f"{year}{'pre' if campaign.has_tag('preEE') else 'post'}EE"
-            tau_pog_dir = tau_pog_era
-        elif year == 2023:
-            tau_pog_era = f"{year}_{'pre' if campaign.has_tag('preBPix') else 'post'}BPix"
-            tau_pog_era_cclub = f"{year}{'pre' if campaign.has_tag('preBPix') else 'post'}BPix"
-            tau_pog_dir = str(year)  # yes, it's inconsistent w.r.t. 2022
-        add_external("tau_sf", (f"{json_mirror_tau_pog}/POG/TAU/{tau_pog_dir}/tau_DeepTau2018v2p5_{tau_pog_era}.json.gz", "v1"))  # noqa: E501
-        # dy weight and recoil corrections
-        add_external("dy_weight_sf", ("/afs/cern.ch/work/m/mrieger/public/mirrors/external_files/DY_pTll_weights_v2.json.gz", "v1"))  # noqa: E501
-        add_external("dy_recoil_sf", ("/afs/cern.ch/work/m/mrieger/public/mirrors/external_files/Recoil_corrections_v2.json.gz", "v1"))  # noqa: E501
-=======
         if year == 2022:
             tau_pog_era = f"{year}_{'pre' if campaign.has_tag('preEE') else 'post'}EE"
             tau_pog_era_cclub = f"{year}{'pre' if campaign.has_tag('preEE') else 'post'}EE"
@@ -1561,7 +1531,6 @@
         # dy weight and recoil corrections
         add_external("dy_weight_sf", ("/afs/cern.ch/work/m/mrieger/public/mirrors/external_files/DY_pTll_weights_v3.json.gz", "v1"))  # noqa: E501
         add_external("dy_recoil_sf", ("/afs/cern.ch/work/m/mrieger/public/mirrors/external_files/Recoil_corrections_v3.json.gz", "v1"))  # noqa: E501
->>>>>>> 559ac3bb
 
         # trigger scale factors
         trigger_sf_internal_subpath = "AnalysisCore-59ae66c4a39d3e54afad5733895c33b1fb511c47/data/TriggerScaleFactors"
@@ -1641,11 +1610,7 @@
         "electron_weight": get_shifts("e"),
         "muon_weight": get_shifts("mu"),
         "tau_weight": get_shifts(*(f"tau_{unc}" for unc in cfg.x.tau_unc_names)),
-<<<<<<< HEAD
         # "trigger_weight": get_shifts(*(f"trigger_{leg}" for leg in trigger_legs)),
-=======
-        "trigger_weight": get_shifts(*(f"trigger_{leg}" for leg in trigger_legs)),
->>>>>>> 559ac3bb
     })
 
     # define per-dataset event weights
@@ -1731,7 +1696,6 @@
         raise False
 
     ################################################################################################
-<<<<<<< HEAD
     # Network WPs
     ####################################################################################################
     cfg.x.ml_wps = [35, 36, 37, 38, 40, 45, 50, 80]
@@ -1746,8 +1710,6 @@
     })
 
     ################################################################################################
-=======
->>>>>>> 559ac3bb
     # LFN settings
     ################################################################################################
 
