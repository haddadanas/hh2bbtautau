--- conflicted
+++ resolved
@@ -296,15 +296,9 @@
     cfg.x.default_selector = "gen_default"
     cfg.x.default_producer = "gen_default"
     cfg.x.default_ml_model = None
-<<<<<<< HEAD
-    cfg.x.default_inference_model = "test_no_shifts"
+    cfg.x.default_inference_model = "default_no_shifts"
     cfg.x.default_categories = ("all_incl",)
-    cfg.x.default_variables = ("n_jet", "n_btag", "res_pdnn_hh")
-=======
-    cfg.x.default_inference_model = "default_no_shifts"
-    cfg.x.default_categories = ("incl__os__iso",)
     cfg.x.default_variables = ("n_jet", "n_btag", "res_pdnn_hh", "res_dnn_hh")
->>>>>>> ac6d6f34
     cfg.x.default_weight_producer = "default"
 
     # process groups for conveniently looping over certain processs
