# coding: utf-8

"""
Configuration of the HH → bb𝜏𝜏 analysis.
"""

from __future__ import annotations

import os
import re
import itertools
import functools

import yaml
import law
import order as od
from scinum import Number

from columnflow.tasks.external import ExternalFile as Ext
from columnflow.util import DotDict, dev_sandbox
from columnflow.config_util import (
    get_root_processes_from_campaign, add_shift_aliases, get_shifts_from_sources, verify_config_processes,
)
from columnflow.columnar_util import ColumnCollection, skip_column


thisdir = os.path.dirname(os.path.abspath(__file__))

logger = law.logger.get_logger(__name__)


def add_config(
    analysis: od.Analysis,
    campaign: od.Campaign,
    config_name: str | None = None,
    config_id: int | None = None,
    limit_dataset_files: int | None = None,
    sync_mode: bool = False,
) -> od.Config:
    # gather campaign data
    run = campaign.x.run
    year = campaign.x.year
    year2 = year % 100

    # some validations
    assert run in {2, 3}
    assert year in {2016, 2017, 2018, 2022, 2023}

    # get all root processes
    procs = get_root_processes_from_campaign(campaign)

    # create a config by passing the campaign, so id and name will be identical
    cfg = od.Config(
        name=config_name,
        id=config_id,
        campaign=campaign,
        aux={
            "sync": sync_mode,
        },
    )

    ################################################################################################
    # helpers
    ################################################################################################

    # helper to enable processes / datasets only for a specific era
    def _match_era(
        *,
        run: int | set[int] | None = None,
        year: int | set[int] | None = None,
        postfix: str | set[int] | None = None,
        tag: str | set[str] | None = None,
        nano: int | set[int] | None = None,
        sync: bool = False,
    ) -> bool:
        return (
            (run is None or campaign.x.run in law.util.make_set(run)) and
            (year is None or campaign.x.year in law.util.make_set(year)) and
            (postfix is None or campaign.x.postfix in law.util.make_set(postfix)) and
            (tag is None or campaign.has_tag(tag, mode=any)) and
            (nano is None or campaign.x.version in law.util.make_set(nano)) and
            (sync is sync_mode)
        )

    def if_era(*, values: list[str | None] | None = None, **kwargs) -> list[str]:
        return list(filter(bool, values or [])) if _match_era(**kwargs) else []

    def if_not_era(*, values: list[str | None] | None = None, **kwargs) -> list[str]:
        return list(filter(bool, values or [])) if not _match_era(**kwargs) else []

    ################################################################################################
    # processes
    ################################################################################################

    # add custom processes
    if not sync_mode:
        cfg.add_process(
            name="v",
            id=7997,
            label="W/Z",
            processes=[procs.n.w, procs.n.z],
        )
        cfg.add_process(
            name="multiboson",
            id=7998,
            label="Multiboson",
            processes=[procs.n.vv, procs.n.vvv],
        )
        cfg.add_process(
            name="all_v",
            id=7996,
            label="Multiboson",
            processes=[cfg.processes.n.v, cfg.processes.n.multiboson],
        )
        cfg.add_process(
            name="tt_multiboson",
            id=7999,
            label=r"$t\bar{t}$ + Multiboson",
            processes=[procs.n.ttv, procs.n.ttvv],
        )

    # processes we are interested in
    process_names = [
        "data",
        "tt",
        "st",
        "dy",
        "v",
        "multiboson",
        "tt_multiboson",
        "qcd",
        "h",
        "hh_ggf_hbb_htt_kl1_kt1",
        "hh_ggf_hbb_htt_kl0_kt1",
        "hh_ggf_hbb_htt_kl2p45_kt1",
        "hh_ggf_hbb_htt_kl5_kt1",
        "hh_ggf_hbb_htt_kl0_kt1_c21",
        "hh_ggf_hbb_htt_kl1_kt1_c23",
        "hh_vbf_hbb_htt_kv1_k2v1_kl1",
        "hh_vbf_hbb_htt_kv1_k2v0_kl1",
        "hh_vbf_hbb_htt_kv1_k2v1_kl2",
        "hh_vbf_hbb_htt_kv1_k2v2_kl1",
        "hh_vbf_hbb_htt_kv1p74_k2v1p37_kl14p4",
        "hh_vbf_hbb_htt_kvm0p012_k2v0p03_kl10p2",
        "hh_vbf_hbb_htt_kvm0p758_k2v1p44_klm19p3",
        "hh_vbf_hbb_htt_kvm0p962_k2v0p959_klm1p43",
        "hh_vbf_hbb_htt_kvm1p21_k2v1p94_klm0p94",
        "hh_vbf_hbb_htt_kvm1p6_k2v2p72_klm1p36",
        "hh_vbf_hbb_htt_kvm1p83_k2v3p57_klm3p39",
        "hh_vbf_hbb_htt_kvm2p12_k2v3p87_klm5p96",
        "radion_hh_ggf_hbb_htt_m450",
        "radion_hh_ggf_hbb_htt_m1200",
        "graviton_hh_ggf_hbb_htt_m450",
        "graviton_hh_ggf_hbb_htt_m1200",
    ]
    for process_name in process_names:
        if process_name in procs:
            proc = procs.get(process_name)
        elif process_name == "qcd":
            # qcd is not part of procs since there is no dataset registered for it
            from cmsdb.processes.qcd import qcd
            proc = qcd
        else:
            # development switch in case datasets are not _yet_ there
            continue

        # add tags to processes
        if process_name.startswith("hh_"):
            proc.add_tag("signal")
            proc.add_tag("nonresonant_signal")
        if process_name.startswith(("graviton_hh_", "radion_hh_")):
            proc.add_tag("signal")
            proc.add_tag("resonant_signal")
        if re.match(r"^tt(|_.+)$", process_name):
<<<<<<< HEAD
            proc.add_tag({"ttbar", "tt"})
        if re.match(r"^dy(|_.+)$", process_name):
            proc.add_tag("dy")
        if re.match(r"^w_lnu(|_.+)$", process_name):
            proc.add_tag("w_lnu")
=======
            for _proc, _, _ in proc.walk_processes(include_self=True):
                _proc.add_tag({"ttbar", "tt"})
        if re.match(r"^dy(|_.+)$", process_name):
            for _proc, _, _ in proc.walk_processes(include_self=True):
                _proc.add_tag("dy")
        if re.match(r"^w_lnu(|_.+)$", process_name):
            for _proc, _, _ in proc.walk_processes(include_self=True):
                _proc.add_tag("w_lnu")
>>>>>>> 03519a61

        # add the process
        cfg.add_process(proc)

    # configure colors, labels, etc
    from hbt.config.styles import stylize_processes
    stylize_processes(cfg)

    ################################################################################################
    # datasets
    ################################################################################################

    # add datasets we need to study
    dataset_names = [
        # hh ggf
        "hh_ggf_hbb_htt_kl1_kt1_powheg",
        "hh_ggf_hbb_htt_kl0_kt1_powheg",
        "hh_ggf_hbb_htt_kl2p45_kt1_powheg",
        "hh_ggf_hbb_htt_kl5_kt1_powheg",

        # hh vbf
        "hh_vbf_hbb_htt_kv1_k2v1_kl1_madgraph",
        "hh_vbf_hbb_htt_kv1_k2v0_kl1_madgraph",
        *if_era(year=2022, values=[
            "hh_vbf_hbb_htt_kv1_k2v1_kl2_madgraph",  # Poisson60KeepRAW for 2022post
            "hh_vbf_hbb_htt_kv1_k2v2_kl1_madgraph",  # Poisson60KeepRAW for 2022post
        ]),
        "hh_vbf_hbb_htt_kv1p74_k2v1p37_kl14p4_madgraph",
        "hh_vbf_hbb_htt_kvm0p012_k2v0p03_kl10p2_madgraph",
        "hh_vbf_hbb_htt_kvm0p758_k2v1p44_klm19p3_madgraph",
        "hh_vbf_hbb_htt_kvm0p962_k2v0p959_klm1p43_madgraph",
        "hh_vbf_hbb_htt_kvm1p21_k2v1p94_klm0p94_madgraph",
        "hh_vbf_hbb_htt_kvm1p6_k2v2p72_klm1p36_madgraph",
        "hh_vbf_hbb_htt_kvm1p83_k2v3p57_klm3p39_madgraph",
        "hh_vbf_hbb_htt_kvm2p12_k2v3p87_klm5p96_madgraph",

        # x -> hh resonances
        *if_era(year=2022, values=[
            "radion_hh_ggf_hbb_htt_m450_madgraph",
            "radion_hh_ggf_hbb_htt_m1200_madgraph",
            "graviton_hh_ggf_hbb_htt_m450_madgraph",
            "graviton_hh_ggf_hbb_htt_m1200_madgraph",
        ]),

        # ttbar
        "tt_sl_powheg",
        "tt_dl_powheg",
        "tt_fh_powheg",

        # single top
        "st_tchannel_t_4f_powheg",
        "st_tchannel_tbar_4f_powheg",
        "st_twchannel_t_sl_powheg",
        "st_twchannel_tbar_sl_powheg",
        "st_twchannel_t_dl_powheg",
        "st_twchannel_tbar_dl_powheg",
        "st_twchannel_t_fh_powheg",
        "st_twchannel_tbar_fh_powheg",
        "st_schannel_t_lep_4f_amcatnlo",
        "st_schannel_tbar_lep_4f_amcatnlo",

        # tt + v
        "ttw_wlnu_amcatnlo",
        "ttz_zqq_amcatnlo",
        "ttz_zll_m4to50_amcatnlo",
        "ttz_zll_m50toinf_amcatnlo",

        # tt + vv
        "ttww_madgraph",
        *if_not_era(year=2022, tag="preEE", values=[
            "ttwz_madgraph",  # not available in 22pre
        ]),
        "ttzz_madgraph",

        # dy
        "dy_m4to10_amcatnlo",
        "dy_m10to50_amcatnlo",
        "dy_m50toinf_amcatnlo",
        "dy_m50toinf_0j_amcatnlo",
        "dy_m50toinf_1j_amcatnlo",
        "dy_m50toinf_2j_amcatnlo",
        "dy_m50toinf_1j_pt40to100_amcatnlo",
        "dy_m50toinf_1j_pt100to200_amcatnlo",
        "dy_m50toinf_1j_pt200to400_amcatnlo",
        "dy_m50toinf_1j_pt400to600_amcatnlo",
        "dy_m50toinf_1j_pt600toinf_amcatnlo",
        "dy_m50toinf_2j_pt40to100_amcatnlo",
        "dy_m50toinf_2j_pt100to200_amcatnlo",
        "dy_m50toinf_2j_pt200to400_amcatnlo",
        "dy_m50toinf_2j_pt400to600_amcatnlo",
        "dy_m50toinf_2j_pt600toinf_amcatnlo",

        # w + jets
        "w_lnu_amcatnlo",
        "w_lnu_0j_amcatnlo",
        "w_lnu_1j_amcatnlo",
        "w_lnu_2j_amcatnlo",
        "w_lnu_1j_pt40to100_amcatnlo",
        "w_lnu_1j_pt100to200_amcatnlo",
        "w_lnu_1j_pt200to400_amcatnlo",
        "w_lnu_1j_pt400to600_amcatnlo",
        "w_lnu_1j_pt600toinf_amcatnlo",
        "w_lnu_2j_pt40to100_amcatnlo",
        "w_lnu_2j_pt100to200_amcatnlo",
        "w_lnu_2j_pt200to400_amcatnlo",
        "w_lnu_2j_pt400to600_amcatnlo",
        "w_lnu_2j_pt600toinf_amcatnlo",

        # z + jets (not DY but qq)
        # decided to drop z_qq for now as their contribution is negligible,
        # but we should check that again at a much later stage
        # "z_qq_1j_pt100to200_amcatnlo",
        # "z_qq_1j_pt200to400_amcatnlo",
        # "z_qq_1j_pt400to600_amcatnlo",
        # "z_qq_1j_pt600toinf_amcatnlo",
        # "z_qq_2j_pt100to200_amcatnlo",
        # "z_qq_2j_pt200to400_amcatnlo",
        # "z_qq_2j_pt400to600_amcatnlo",
        # "z_qq_2j_pt600toinf_amcatnlo",

<<<<<<< HEAD
=======
        # vbf w/z production
        "w_vbf_wlnu_madgraph",
        "z_vbf_zll_m50toinf_madgraph",

>>>>>>> 03519a61
        # vv
        "zz_pythia",
        "wz_pythia",
        "ww_pythia",

        # vvv
        "www_4f_amcatnlo",
        "wwz_4f_amcatnlo",
        "wzz_amcatnlo",
        "zzz_amcatnlo",

        # single H
        "h_ggf_htt_powheg",
<<<<<<< HEAD
        "h_vbf_htt_powheg",
        "vh_hnonbb_amcatnlo",
=======
        "h_ggf_hbb_powheg",
        "h_vbf_htt_powheg",
        "h_vbf_hbb_powheg",
        # "vh_hnonbb_amcatnlo",  # overlaps with dedicated wh/zh datasets, only kept as a backup!
>>>>>>> 03519a61
        "wmh_wlnu_hbb_powheg",
        "wph_wlnu_hbb_powheg",
        "wph_htt_powheg",
        "wmh_htt_powheg",
        "wph_wqq_hbb_powheg",
        "wmh_wqq_hbb_powheg",
        "zh_zll_hbb_powheg",
        "zh_zqq_hbb_powheg",
        "zh_htt_powheg",
        "zh_gg_zll_hbb_powheg",
        "zh_gg_zqq_hbb_powheg",
        "zh_gg_znunu_hbb_powheg",
        "tth_hbb_powheg",
        "tth_hnonbb_powheg",

        # data
        *if_era(year=2022, tag="preEE", values=[
            f"data_{stream}_{period}" for stream in ["e", "mu", "tau"] for period in "cd"
        ]),
        *if_era(year=2022, tag="postEE", values=[
            f"data_{stream}_{period}" for stream in ["e", "mu", "tau"] for period in "efg"
        ]),
        *if_era(year=2023, tag="preBPix", values=[
            f"data_{stream}_c{v}" for stream in ["e", "mu", "tau"] for v in "1234"
        ]),
        *if_era(year=2023, tag="postBPix", values=[
            f"data_{stream}_d{v}" for stream in ["e", "mu", "tau"] for v in "12"
        ]),
    ]
    for dataset_name in dataset_names:
        # skip when in sync mode and not exiting
        if sync_mode and not campaign.has_dataset(dataset_name):
            continue

        # add the dataset
        dataset = cfg.add_dataset(campaign.get_dataset(dataset_name))
        # add tags to datasets
        if dataset.name.startswith("data_e_"):
            dataset.add_tag({"etau", "emu_from_e", "ee"})
        if dataset.name.startswith("data_mu_"):
            dataset.add_tag({"mutau", "emu_from_mu", "mumu"})
        if dataset.name.startswith("data_tau_"):
            dataset.add_tag({"tautau"})
        if dataset.name.startswith("tt_"):
            dataset.add_tag({"has_top", "ttbar", "tt"})
        if dataset.name.startswith("st_"):
            dataset.add_tag({"has_top", "single_top", "st"})
        if dataset.name.startswith("dy_"):
            dataset.add_tag("dy")
        if re.match(r"^dy_m50toinf_\dj_(|pt.+_)amcatnlo$", dataset.name):
            dataset.add_tag("dy_stitched")
        if dataset.name.startswith("w_lnu_"):
            dataset.add_tag("w_lnu")
        if re.match(r"^w_lnu_\dj_(|pt.+_)amcatnlo$", dataset.name):
            dataset.add_tag("w_lnu_stitched")
        # datasets that are known to have no lhe info at all
        if law.util.multi_match(dataset.name, [
            r"^(ww|wz|zz)_.*pythia$",
            r"^tt(w|z)_.*amcatnlo$",
        ]):
            dataset.add_tag("no_lhe_weights")
        # datasets that are allowed to contain some events with missing lhe infos
        # (known to happen for amcatnlo)
<<<<<<< HEAD
        if dataset.name.endswith("_amcatnlo"):
=======
        if dataset.name.endswith("_amcatnlo") or re.match(r"^z_vbf_.*madgraph$", dataset.name):
>>>>>>> 03519a61
            dataset.add_tag("partial_lhe_weights")
        if dataset_name.startswith("hh_"):
            dataset.add_tag("signal")
            dataset.add_tag("nonresonant_signal")
            if dataset_name.startswith("hh_ggf_"):
                dataset.add_tag("ggf")
            elif dataset_name.startswith("hh_vbf_"):
                dataset.add_tag("vbf")
        if dataset_name.startswith(("graviton_hh_", "radion_hh_")):
            dataset.add_tag("signal")
            dataset.add_tag("resonant_signal")
            if dataset_name.startswith(("graviton_hh_ggf_", "radion_hh_ggf")):
                dataset.add_tag("ggf")
            elif dataset_name.startswith(("graviton_hh_vbf_", "radion_hh_vbf")):
                dataset.add_tag("vbf")

        # bad ecalBadCalibFilter MET filter in 2022 data
        # https://twiki.cern.ch/twiki/bin/view/CMS/MissingETOptionalFiltersRun2?rev=172#ECal_BadCalibration_Filter_Flag
        # https://cms-talk.web.cern.ch/t/noise-met-filters-in-run-3/63346/5
        if year == 2022 and dataset.is_data and dataset.x.era in "FG":
            dataset.add_tag("broken_ecalBadCalibFilter")

        # apply an optional limit on the number of files
        if limit_dataset_files:
            for info in dataset.info.values():
                info.n_files = min(info.n_files, limit_dataset_files)

        # apply synchronization settings
        if sync_mode:
            # only first file per
            for info in dataset.info.values():
                info.n_files = 1

    # verify that the root process of each dataset is part of any of the registered processes
    if not sync_mode:
        verify_config_processes(cfg, warn=True)

    ################################################################################################
    # task defaults and groups
    ################################################################################################

    # default objects
    cfg.x.default_calibrator = "default"
    cfg.x.default_selector = "default"
    cfg.x.default_reducer = "default"
    cfg.x.default_producer = "default"
    cfg.x.default_ml_model = None
    cfg.x.default_inference_model = "default_no_shifts"
    cfg.x.default_categories = ("all",)
    cfg.x.default_variables = ("njet", "nbtag", "res_pdnn_hh", "res_dnn_hh")
    cfg.x.default_hist_producer = "default"

    # process groups for conveniently looping over certain processs
    # (used in wrapper_factory and during plotting)
    cfg.x.process_groups = {
        "signals": [
            "hh_ggf_hbb_htt_kl1_kt1",
            "hh_vbf_hbb_htt_kv1_k2v1_kl1",
        ],
        "signals_ggf": [
            "hh_ggf_hbb_htt_kl0_kt1",
            "hh_ggf_hbb_htt_kl1_kt1",
            "hh_ggf_hbb_htt_kl2p45_kt1",
            "hh_ggf_hbb_htt_kl5_kt1",
        ],
        "backgrounds": (backgrounds := [
            "dy",
            "tt",
            "qcd",
            "st",
            "tt_multiboson",
            "multiboson",
            "v",
            "h",
            "ewk",
        ]),
        "dy_split": [
            "dy_m4to10", "dy_m10to50",
            "dy_m50toinf_0j",
            "dy_m50toinf_1j_pt40to100", "dy_m50toinf_1j_pt100to200", "dy_m50toinf_1j_pt200to400",
            "dy_m50toinf_1j_pt400to600", "dy_m50toinf_1j_pt600toinf",
            "dy_m50toinf_2j_pt40to100", "dy_m50toinf_2j_pt100to200", "dy_m50toinf_2j_pt200to400",
            "dy_m50toinf_2j_pt400to600", "dy_m50toinf_2j_pt600toinf",
        ],
        "dy_split_no_incl": [
            "dy_m4to10", "dy_m10to50",
            "dy_m50toinf_0j", "dy_m50toinf_1j", "dy_m50toinf_2j",
            "dy_m50toinf_1j_pt0to40", "dy_m50toinf_1j_pt40to100", "dy_m50toinf_1j_pt100to200",
            "dy_m50toinf_1j_pt200to400", "dy_m50toinf_1j_pt400to600", "dy_m50toinf_1j_pt600toinf",
            "dy_m50toinf_2j_pt0to40", "dy_m50toinf_2j_pt40to100", "dy_m50toinf_2j_pt100to200",
            "dy_m50toinf_2j_pt200to400", "dy_m50toinf_2j_pt400to600", "dy_m50toinf_2j_pt600toinf",
        ],
        "sm_ggf": (sm_ggf_group := ["hh_ggf_hbb_htt_kl1_kt1", *backgrounds]),
        "sm": (sm_group := ["hh_ggf_hbb_htt_kl1_kt1", "hh_vbf_hbb_htt_kv1_k2v1_kl1", *backgrounds]),
        "sm_ggf_data": ["data"] + sm_ggf_group,
        "sm_data": ["data"] + sm_group,
    }

    # define inclusive datasets for the stitched process identification with corresponding leaf processes
    if run == 3 and not sync_mode:
        # drell-yan
        cfg.x.dy_stitching = {
            "m50toinf": {
                "inclusive_dataset": cfg.datasets.n.dy_m50toinf_amcatnlo,
                "leaf_processes": [
                    # the following processes cover the full njet and pt phasespace
                    procs.n.dy_m50toinf_0j,
                    *(
                        procs.get(f"dy_m50toinf_{nj}j_pt{pt}")
                        for nj in [1, 2]
                        for pt in ["0to40", "40to100", "100to200", "200to400", "400to600", "600toinf"]
                    ),
                    procs.n.dy_m50toinf_ge3j,
                ],
            },
        }
        # w+jets
        cfg.x.w_lnu_stitching = {
            "incl": {
                "inclusive_dataset": cfg.datasets.n.w_lnu_amcatnlo,
                "leaf_processes": [
                    # the following processes cover the full njet and pt phasespace
                    procs.n.w_lnu_0j,
                    *(
                        procs.get(f"w_lnu_{nj}j_pt{pt}")
                        for nj in [1, 2]
                        for pt in ["0to40", "40to100", "100to200", "200to400", "400to600", "600toinf"]
                    ),
                    procs.n.w_lnu_ge3j,
                ],
            },
        }

    # dataset groups for conveniently looping over certain datasets
    # (used in wrapper_factory and during plotting)
    cfg.x.dataset_groups = {
        "data": (data_group := [dataset.name for dataset in cfg.datasets if dataset.is_data]),
        "backgrounds": (backgrounds := [
<<<<<<< HEAD
=======
            # ! this "mindlessly" includes all non-signal MC datasets from above
>>>>>>> 03519a61
            dataset.name for dataset in cfg.datasets
            if dataset.is_mc and not dataset.has_tag("signal")
        ]),
        "backgrounds_unstitched": (backgrounds_unstitched := [
            dataset.name for dataset in cfg.datasets
            if (
                dataset.is_mc and
                not dataset.has_tag("signal") and
                not dataset.has_tag({"dy_stitched", "w_lnu_stitched"}, mode=any)
            )
        ]),
        "sm_ggf": (sm_ggf_group := ["hh_ggf_hbb_htt_kl1_kt1_powheg", *backgrounds]),
        "sm": (sm_group := [
            "hh_ggf_hbb_htt_kl1_kt1_powheg",
            "hh_vbf_hbb_htt_kv1_k2v1_kl1_madgraph",
            *backgrounds,
        ],
        ),
        "sm_unstitched": (sm_group_unstitched := [
            "hh_ggf_hbb_htt_kl1_kt1_powheg",
            "hh_vbf_hbb_htt_kv1_k2v1_kl1_madgraph",
            *backgrounds_unstitched,
        ]),
        "sm_ggf_data": data_group + sm_ggf_group,
        "sm_data": data_group + sm_group,
        "sm_data_unstitched": data_group + sm_group_unstitched,
        "dy": [dataset.name for dataset in cfg.datasets if dataset.has_tag("dy")],
        "w_lnu": [dataset.name for dataset in cfg.datasets if dataset.has_tag("w_lnu")],
    }

    # category groups for conveniently looping over certain categories
    # (used during plotting)
    cfg.x.category_groups = {}

    # variable groups for conveniently looping over certain variables
    # (used during plotting)
    cfg.x.variable_groups = {
        "hh": (hh := [f"hh_{var}" for var in ["energy", "mass", "pt", "eta", "phi", "dr"]]),
        "dilep": (dilep := [f"dilep_{var}" for var in ["energy", "mass", "pt", "eta", "phi", "dr"]]),
        "dijet": (dijet := [f"dijet_{var}" for var in ["energy", "mass", "pt", "eta", "phi", "dr"]]),
        "default": [
            *dijet, *dilep, *hh,
            "mu1_pt", "mu1_eta", "mu1_phi", "mu2_pt", "mu2_eta", "mu2_phi",
            "e1_pt", "e1_eta", "e1_phi", "e2_pt", "e2_eta", "e2_phi",
            "tau1_pt", "tau1_eta", "tau1_phi", "tau2_pt", "tau2_eta", "tau2_phi",
        ],
<<<<<<< HEAD
        "continuous_inputs": (cont_inputs := [
            f"{obj}_{var}"
            for var in ["px", "py", "pz", "energy", "mass"]
            for obj in ["lepton1", "lepton2", "bjet1", "bjet2", "fatjet", "htt", "hbb", "htthbb"]
        ]),
        "categorical_inputs": (cat_inputs := ["pair_type",
                "decay_mode1",
                "decay_mode2",
                "lepton1.charge",
                "lepton2.charge",
                "has_fatjet",
                "has_jet_pair",
                "year_flag",
        ]),
        "ml_inputs": [*cont_inputs, *cat_inputs],

=======
>>>>>>> 03519a61
    }

    # shift groups for conveniently looping over certain shifts
    # (used during plotting)
    cfg.x.shift_groups = {}

    # selector step groups for conveniently looping over certain steps
    # (used in cutflow tasks)
    cfg.x.selector_step_groups = {
        "all": [],
        "default": ["json", "trigger", "met_filter", "jet_veto_map", "lepton", "jet2"],
    }
    cfg.x.default_selector_steps = "all"

    # plotting overwrites
    from hbt.config.styles import setup_plot_styles
    setup_plot_styles(cfg)

    ################################################################################################
    # luminosity and normalization
    ################################################################################################

    # lumi values in 1/pb (= 1000/fb)
    # https://twiki.cern.ch/twiki/bin/view/CMS/LumiRecommendationsRun2?rev=7
    # https://twiki.cern.ch/twiki/bin/view/CMS/LumiRecommendationsRun3?rev=25
    # https://twiki.cern.ch/twiki/bin/view/CMS/PdmVRun3Analysis
    # difference pre-post VFP: https://cds.cern.ch/record/2854610/files/DP2023_006.pdf
    # Lumis for Run3 within the Twiki are outdated as stated here:
    # https://cms-talk.web.cern.ch/t/luminosity-in-run2023c/116859/2
    # Run3 Lumis can be calculated with brilcalc tool https://twiki.cern.ch/twiki/bin/view/CMS/BrilcalcQuickStart?rev=15
    # CClub computed this already: https://gitlab.cern.ch/cclubbtautau/AnalysisCore/-/issues/49
    if year == 2016 and campaign.has_tag("preVFP"):
        cfg.x.luminosity = Number(19_500, {
            "lumi_13TeV_2016": 0.01j,
            "lumi_13TeV_correlated": 0.006j,
        })
    elif year == 2016 and campaign.has_tag("postVFP"):
        cfg.x.luminosity = Number(16_800, {
            "lumi_13TeV_2016": 0.01j,
            "lumi_13TeV_correlated": 0.006j,
        })
    elif year == 2017:
        cfg.x.luminosity = Number(41_480, {
            "lumi_13TeV_2017": 0.02j,
            "lumi_13TeV_1718": 0.006j,
            "lumi_13TeV_correlated": 0.009j,
        })
    elif year == 2018:
        cfg.x.luminosity = Number(59_830, {
            "lumi_13TeV_2017": 0.015j,
            "lumi_13TeV_1718": 0.002j,
            "lumi_13TeV_correlated": 0.02j,
        })
    elif year == 2022 and campaign.has_tag("preEE"):
        cfg.x.luminosity = Number(7_980.4541, {
            "lumi_13p6TeV_correlated": 0.014j,
        })
    elif year == 2022 and campaign.has_tag("postEE"):
        cfg.x.luminosity = Number(23_588.8567, {
            "lumi_13p6TeV_correlated": 0.014j,
        })
    elif year == 2023 and campaign.has_tag("preBPix"):
        cfg.x.luminosity = Number(18_062.6591, {
            "lumi_13p6TeV_correlated": 0.013j,
        })
    elif year == 2023 and campaign.has_tag("postBPix"):
        cfg.x.luminosity = Number(9_693.1301, {
            "lumi_13p6TeV_correlated": 0.013j,
        })
    else:
        assert False

    # minimum bias cross section in mb (milli) for creating PU weights, values from
    # https://twiki.cern.ch/twiki/bin/view/CMS/PileupJSONFileforData?rev=52#Recommended_cross_section
    cfg.x.minbias_xs = Number(69.2, 0.046j)

    ################################################################################################
    # met settings
    ################################################################################################

    if run == 2:
        cfg.x.met_name = "MET"
        cfg.x.raw_met_name = "RawMET"
    elif run == 3:
        cfg.x.met_name = "PuppiMET"
        cfg.x.raw_met_name = "RawPuppiMET"
    else:
        assert False

    # name of the MET phi correction set
    # (used in the met_phi calibrator)
    if run == 2:
        cfg.x.met_phi_correction_set = r"{variable}_metphicorr_pfmet_{data_source}"

    ################################################################################################
    # jet settings
    # TODO: keep a single table somewhere that configures all settings: btag correlation, year
    #       dependence, usage in calibrator, etc
    ################################################################################################

    # common jec/jer settings configuration
    if run == 2:
        # https://cms-jerc.web.cern.ch/Recommendations/#run-2
        # https://twiki.cern.ch/twiki/bin/view/CMS/JECDataMC?rev=204
        # https://twiki.cern.ch/twiki/bin/view/CMS/JetResolution?rev=109
        jec_campaign = f"Summer19UL{year2}{campaign.x.postfix}"
        jec_version = {2016: "V7", 2017: "V5", 2018: "V5"}[year]
        jer_campaign = f"Summer{'20' if year == 2016 else '19'}UL{year2}{campaign.x.postfix}"
        jer_version = "JR" + {2016: "V3", 2017: "V2", 2018: "V2"}[year]
        jet_type = "AK4PFchs"
    elif run == 3:
        # https://cms-jerc.web.cern.ch/Recommendations/#2022
        jerc_postfix = {2022: "_22Sep2023", 2023: "Prompt23"}[year]
        jec_campaign = f"Summer{year2}{campaign.x.postfix}{jerc_postfix}"
        jec_version = {2022: "V2", 2023: "V1"}[year]
        jer_campaign = f"Summer{year2}{campaign.x.postfix}{jerc_postfix}"
        # special "Run" fragment in 2023 jer campaign
        if year == 2023:
            jer_campaign += f"_Run{'Cv1234' if campaign.has_tag('preBPix') else 'D'}"
        jer_version = "JR" + {2022: "V1", 2023: "V1"}[year]
        jet_type = "AK4PFPuppi"
    else:
        assert False

    cfg.x.jec = DotDict.wrap({
        "Jet": {
            "campaign": jec_campaign,
            "version": jec_version,
            "jet_type": jet_type,
            "levels": ["L1FastJet", "L2Relative", "L2L3Residual", "L3Absolute"],
            "levels_for_type1_met": ["L1FastJet"],
            "uncertainty_sources": list(filter(bool, [
                # "AbsoluteStat",
                # "AbsoluteScale",
                # "AbsoluteSample",
                # "AbsoluteFlavMap",
                # "AbsoluteMPFBias",
                # "Fragmentation",
                # "SinglePionECAL",
                # "SinglePionHCAL",
                # "FlavorQCD",
                # "TimePtEta",
                # "RelativeJEREC1",
                # "RelativeJEREC2",
                # "RelativeJERHF",
                # "RelativePtBB",
                # "RelativePtEC1",
                # "RelativePtEC2",
                # "RelativePtHF",
                # "RelativeBal",
                # "RelativeSample",
                # "RelativeFSR",
                # "RelativeStatFSR",
                # "RelativeStatEC",
                # "RelativeStatHF",
                # "PileUpDataMC",
                # "PileUpPtRef",
                # "PileUpPtBB",
                # "PileUpPtEC1",
                # "PileUpPtEC2",
                # "PileUpPtHF",
                # "PileUpMuZero",
                # "PileUpEnvelope",
                # "SubTotalPileUp",
                # "SubTotalRelative",
                # "SubTotalPt",
                # "SubTotalScale",
                # "SubTotalAbsolute",
                # "SubTotalMC",
                "Total",
                # "TotalNoFlavor",
                # "TotalNoTime",
                # "TotalNoFlavorNoTime",
                # "FlavorZJet",
                # "FlavorPhotonJet",
                # "FlavorPureGluon",
                # "FlavorPureQuark",
                # "FlavorPureCharm",
                # "FlavorPureBottom",
                "CorrelationGroupMPFInSitu",
                "CorrelationGroupIntercalibration",
                "CorrelationGroupbJES",
                "CorrelationGroupFlavor",
                "CorrelationGroupUncorrelated",
            ])),
        },
    })

    # JER
    cfg.x.jer = DotDict.wrap({
        "Jet": {
            "campaign": jer_campaign,
            "version": jer_version,
            "jet_type": jet_type,
        },
    })

    # updated jet id
    from columnflow.production.cms.jet import JetIdConfig
    cfg.x.jet_id = JetIdConfig(corrections={"AK4PUPPI_Tight": 2, "AK4PUPPI_TightLeptonVeto": 3})
    cfg.x.fatjet_id = JetIdConfig(corrections={"AK8PUPPI_Tight": 2, "AK8PUPPI_TightLeptonVeto": 3})

<<<<<<< HEAD
=======
    # trigger sf corrector
    cfg.x.jet_trigger_corrector = "jetlegSFs"

>>>>>>> 03519a61
    ################################################################################################
    # tau settings
    ################################################################################################

    # tau tagger name
    # (needed by TECConfig below as well as tau selection)
    if run == 2:
        # TODO: still correct? what about 2p5?
        cfg.x.tau_tagger = "DeepTau2017v2p1"
    elif run == 3:
        # https://twiki.cern.ch/twiki/bin/view/CMS/TauIDRecommendationForRun3?rev=9
        cfg.x.tau_tagger = "DeepTau2018v2p5"
    else:
        assert False

    # tec config
    from columnflow.calibration.cms.tau import TECConfig
    corrector_kwargs = {"wp": "Medium", "wp_VSe": "VVLoose"} if run == 3 else {}
    cfg.x.tec = TECConfig(tagger=cfg.x.tau_tagger, corrector_kwargs=corrector_kwargs)

    # tau ID working points
    if campaign.x.version < 10:
        cfg.x.tau_id_working_points = DotDict.wrap({
            "tau_vs_e": {"vvvloose": 1, "vvloose": 2, "vloose": 4, "loose": 8, "medium": 16, "tight": 32, "vtight": 64, "vvtight": 128},  # noqa: E501
            "tau_vs_jet": {"vvvloose": 1, "vvloose": 2, "vloose": 4, "loose": 8, "medium": 16, "tight": 32, "vtight": 64, "vvtight": 128},  # noqa: E501
            "tau_vs_mu": {"vloose": 1, "loose": 2, "medium": 4, "tight": 8},
        })
    else:
        cfg.x.tau_id_working_points = DotDict.wrap({
            "tau_vs_e": {"vvvloose": 1, "vvloose": 2, "vloose": 3, "loose": 4, "medium": 5, "tight": 6, "vtight": 7, "vvtight": 8},  # noqa: E501
            "tau_vs_jet": {"vvvloose": 1, "vvloose": 2, "vloose": 3, "loose": 4, "medium": 5, "tight": 6, "vtight": 7, "vvtight": 8},  # noqa: E501
            "tau_vs_mu": {"vloose": 1, "loose": 2, "medium": 3, "tight": 4},
        })

    # tau trigger working points
    cfg.x.tau_trigger_working_points = DotDict.wrap({
        "id_vs_jet_v0": "VVLoose",
        "id_vs_jet_gv0": ("Loose", "VVLoose"),
        "id_vs_mu_single": "Tight",
        "id_vs_mu_cross": "VLoose",
        "id_vs_e_single": "VVLoose",
        "id_vs_e_cross": "VVLoose",
        "trigger_corr": "VVLoose",
    })

    # tau trigger correctors
    cfg.x.tau_trigger_corrector = "tau_trigger"
    cfg.x.tau_trigger_corrector_cclub = "tauTriggerSF"

    ################################################################################################
    # electron settings
    ################################################################################################

    # names of electron correction sets and working points
    from columnflow.production.cms.electron import ElectronSFConfig
    from columnflow.calibration.cms.egamma import EGammaCorrectionConfig
    if run == 2:
        # SFs
        e_postfix = ""
        if year == 2016:
            e_postfix = {"APV": "preVFP", "": "postVFP"}[campaign.x.postfix]
        cfg.x.electron_sf_names = ElectronSFConfig(
            correction="UL-Electron-ID-SF",
            campaign=f"{year}{e_postfix}",
            working_point="wp80iso",
        )
        # eec and eer
        cfg.x.eec = EGammaCorrectionConfig(
            correction_set="Scale",
            value_type="total_correction",
            uncertainty_type="total_uncertainty",
        )
        cfg.x.eer = EGammaCorrectionConfig(
            correction_set="Smearing",
            compound=False,
            value_type="rho",
            uncertainty_type="err_rho",
        )
    elif run == 3:
        # SFs
        if year == 2022:
            e_postfix = {"": "Re-recoBCD", "EE": "Re-recoE+PromptFG"}[campaign.x.postfix]
        elif year == 2023:
            e_postfix = {"": "PromptC", "BPix": "PromptD"}[campaign.x.postfix]
        else:
            assert False
        cfg.x.electron_sf_names = ElectronSFConfig(
            correction="Electron-ID-SF",
            campaign=f"{year}{e_postfix}",
            working_point="wp80iso",
        )
<<<<<<< HEAD
=======
        cfg.x.electron_trigger_sf_names = ElectronSFConfig(
            correction="Electron-HLT-SF",
            campaign=f"{year}{e_postfix}",
            hlt_path="HLT_SF_Ele30_TightID",
        )
        cfg.x.single_trigger_electron_data_effs_cfg = ElectronSFConfig(
            correction="Electron-HLT-DataEff",
            campaign=f"{year}{e_postfix}",
            hlt_path="HLT_SF_Ele30_TightID",
        )
        cfg.x.single_trigger_electron_mc_effs_cfg = ElectronSFConfig(
            correction="Electron-HLT-McEff",
            campaign=f"{year}{e_postfix}",
            hlt_path="HLT_SF_Ele30_TightID",
        )
        cfg.x.cross_trigger_electron_data_effs_cfg = ElectronSFConfig(
            correction="Electron-HLT-DataEff",
            campaign=f"{year}{e_postfix}",
            hlt_path="HLT_SF_Ele24_TightID",
        )
        cfg.x.cross_trigger_electron_mc_effs_cfg = ElectronSFConfig(
            correction="Electron-HLT-McEff",
            campaign=f"{year}{e_postfix}",
            hlt_path="HLT_SF_Ele24_TightID",
        )
>>>>>>> 03519a61
        # eec and eer
        if year == 2022:
            e_tag = {"": "preEE", "EE": "postEE"}[campaign.x.postfix]
        elif year == 2023:
<<<<<<< HEAD
=======
            # note the upper-case IX
>>>>>>> 03519a61
            e_tag = {"": "preBPIX", "BPix": "postBPIX"}[campaign.x.postfix]
        else:
            assert False
        cfg.x.eec = EGammaCorrectionConfig(
            correction_set=f"EGMScale_Compound_Ele_{year}{e_tag}",
            value_type="scale",
            uncertainty_type="escale",
            compound=True,
        )
        cfg.x.eer = EGammaCorrectionConfig(
            correction_set=f"EGMSmearAndSyst_ElePTsplit_{year}{e_tag}",
            value_type="smear",
            uncertainty_type="esmear",
        )
    else:
        assert False

    ################################################################################################
    # muon settings
    ################################################################################################

    # names of muon correction sets and working points
    # (used in the muon producer)
    from columnflow.production.cms.muon import MuonSFConfig
    if run == 2:
        cfg.x.muon_sf_names = MuonSFConfig(correction="NUM_TightRelIso_DEN_TightIDandIPCut")
    elif run == 3:
        cfg.x.muon_sf_names = MuonSFConfig(correction="NUM_TightPFIso_DEN_TightID")
<<<<<<< HEAD
=======
        cfg.x.muon_trigger_sf_names = MuonSFConfig(
            correction="NUM_IsoMu24_DEN_CutBasedIdTight_and_PFIsoTight",
        )
        cfg.x.single_trigger_muon_data_effs_cfg = MuonSFConfig(
            correction="NUM_IsoMu24_DEN_CutBasedIdTight_and_PFIsoTight_DATAeff",
        )
        cfg.x.single_trigger_muon_mc_effs_cfg = MuonSFConfig(
            correction="NUM_IsoMu24_DEN_CutBasedIdTight_and_PFIsoTight_MCeff",
        )
        cfg.x.cross_trigger_muon_data_effs_cfg = MuonSFConfig(
            correction="NUM_IsoMu20_DEN_CutBasedIdTight_and_PFIsoTight_DATAeff",
        )
        cfg.x.cross_trigger_muon_mc_effs_cfg = MuonSFConfig(
            correction="NUM_IsoMu20_DEN_CutBasedIdTight_and_PFIsoTight_MCeff",
        )

>>>>>>> 03519a61
    else:
        assert False

    ################################################################################################
    # b tagging
    ################################################################################################

    # b-tag working points
    btag_key = f"{year}{campaign.x.postfix}"
    if run == 2:
        # https://twiki.cern.ch/twiki/bin/view/CMS/BtagRecommendation106XUL16preVFP?rev=6
        # https://twiki.cern.ch/twiki/bin/view/CMS/BtagRecommendation106XUL16postVFP?rev=8
        # https://twiki.cern.ch/twiki/bin/view/CMS/BtagRecommendation106XUL17?rev=15
        # https://twiki.cern.ch/twiki/bin/view/CMS/BtagRecommendation106XUL18?rev=18
        cfg.x.btag_working_points = DotDict.wrap({
            "deepjet": {
                "loose": {"2016APV": 0.0508, "2016": 0.0480, "2017": 0.0532, "2018": 0.0490}[btag_key],
                "medium": {"2016APV": 0.2598, "2016": 0.2489, "2017": 0.3040, "2018": 0.2783}[btag_key],
                "tight": {"2016APV": 0.6502, "2016": 0.6377, "2017": 0.7476, "2018": 0.7100}[btag_key],
            },
            "deepcsv": {
                "loose": {"2016APV": 0.2027, "2016": 0.1918, "2017": 0.1355, "2018": 0.1208}[btag_key],
                "medium": {"2016APV": 0.6001, "2016": 0.5847, "2017": 0.4506, "2018": 0.4168}[btag_key],
                "tight": {"2016APV": 0.8819, "2016": 0.8767, "2017": 0.7738, "2018": 0.7665}[btag_key],
            },
            # https://cms.cern.ch/iCMS/jsp/db_notes/noteInfo.jsp?cmsnoteid=CMS%20AN-2021/005 chapter 4.5 in v12
            "particleNetMD": {
                "hp": {"2016APV": 0.9883, "2016": 0.9883, "2017": 0.9870, "2018": 0.9880}[btag_key],
                "mp": {"2016APV": 0.9737, "2016": 0.9735, "2017": 0.9714, "2018": 0.9734}[btag_key],
                "lp": {"2016APV": 0.9088, "2016": 0.9137, "2017": 0.9105, "2018": 0.9172}[btag_key],
            },
        })
    elif run == 3:
        # https://btv-wiki.docs.cern.ch/ScaleFactors/Run3Summer22
        # https://btv-wiki.docs.cern.ch/ScaleFactors/Run3Summer22EE
        # https://btv-wiki.docs.cern.ch/ScaleFactors/Run3Summer23
        # https://btv-wiki.docs.cern.ch/ScaleFactors/Run3Summer23BPix
        cfg.x.btag_working_points = DotDict.wrap({
            "deepjet": {
                "loose": {"2022": 0.0583, "2022EE": 0.0614, "2023": 0.0479, "2023BPix": 0.048}[btag_key],
                "medium": {"2022": 0.3086, "2022EE": 0.3196, "2023": 0.2431, "2023BPix": 0.2435}[btag_key],
                "tight": {"2022": 0.7183, "2022EE": 0.73, "2023": 0.6553, "2023BPix": 0.6563}[btag_key],
                "xtight": {"2022": 0.8111, "2022EE": 0.8184, "2023": 0.7667, "2023BPix": 0.7671}[btag_key],
                "xxtight": {"2022": 0.9512, "2022EE": 0.9542, "2023": 0.9459, "2023BPix": 0.9483}[btag_key],
            },
            "particleNet": {
                "loose": {"2022": 0.047, "2022EE": 0.0499, "2023": 0.0358, "2023BPix": 0.0359}[btag_key],
                "medium": {"2022": 0.245, "2022EE": 0.2605, "2023": 0.1917, "2023BPix": 0.1919}[btag_key],
                "tight": {"2022": 0.6734, "2022EE": 0.6915, "2023": 0.6172, "2023BPix": 0.6133}[btag_key],
                "xtight": {"2022": 0.7862, "2022EE": 0.8033, "2023": 0.7515, "2023BPix": 0.7544}[btag_key],
                "xxtight": {"2022": 0.961, "2022EE": 0.9664, "2023": 0.9659, "2023BPix": 0.9688}[btag_key],
            },
            "robustParticleTransformer": {
                "loose": {"2022": 0.0849, "2022EE": 0.0897, "2023": 0.0681, "2023BPix": 0.0683}[btag_key],
                "medium": {"2022": 0.4319, "2022EE": 0.451, "2023": 0.3487, "2023BPix": 0.3494}[btag_key],
                "tight": {"2022": 0.8482, "2022EE": 0.8604, "2023": 0.7969, "2023BPix": 0.7994}[btag_key],
                "xtight": {"2022": 0.9151, "2022EE": 0.9234, "2023": 0.8882, "2023BPix": 0.8877}[btag_key],
                "xxtight": {"2022": 0.9874, "2022EE": 0.9893, "2023": 0.9883, "2023BPix": 0.9883}[btag_key],
            },
            # TODO: fallback to run2, due to missing wp values
            # https://cms.cern.ch/iCMS/jsp/db_notes/noteInfo.jsp?cmsnoteid=CMS%20AN-2021/005 chapter 4.5 in v12
            # performance studies for run 3 available and show improvements:
            # https://cds.cern.ch/record/2904691/files/DP2024_055.pdf

            "particleNetMD": {
                "hp": {"2022": 0.9883, "2022EE": 0.9883, "2023": 0.9870, "2023BPix": 0.9880}[btag_key],
                "mp": {"2022": 0.9737, "2022EE": 0.9735, "2023": 0.9714, "2023BPix": 0.9734}[btag_key],
                "lp": {"2022": 0.9088, "2022EE": 0.9137, "2023": 0.9105, "2023BPix": 0.9172}[btag_key],
            },
        })
    else:
        assert False

    # JEC uncertainty sources propagated to btag scale factors
    # (names derived from contents in BTV correctionlib file)
    cfg.x.btag_sf_jec_sources = [
        "",  # same as "Total"
        "Absolute",
        "AbsoluteMPFBias",
        "AbsoluteScale",
        "AbsoluteStat",
        f"Absolute_{year}",
        "BBEC1",
        f"BBEC1_{year}",
        "EC2",
        f"EC2_{year}",
        "FlavorQCD",
        "Fragmentation",
        "HF",
        f"HF_{year}",
        "PileUpDataMC",
        "PileUpPtBB",
        "PileUpPtEC1",
        "PileUpPtEC2",
        "PileUpPtHF",
        "PileUpPtRef",
        "RelativeBal",
        "RelativeFSR",
        "RelativeJEREC1",
        "RelativeJEREC2",
        "RelativeJERHF",
        "RelativePtBB",
        "RelativePtEC1",
        "RelativePtEC2",
        "RelativePtHF",
        "RelativeSample",
        f"RelativeSample_{year}",
        "RelativeStatEC",
        "RelativeStatFSR",
        "RelativeStatHF",
        "SinglePionECAL",
        "SinglePionHCAL",
        "TimePtEta",
    ]

    from columnflow.production.cms.btag import BTagSFConfig
    cfg.x.btag_sf_deepjet = BTagSFConfig(
        correction_set="deepJet_shape",
        jec_sources=cfg.x.btag_sf_jec_sources,
        discriminator="btagDeepFlavB",
    )
    if run == 3:
        cfg.x.btag_sf_pnet = BTagSFConfig(
            correction_set="particleNet_shape",
            jec_sources=cfg.x.btag_sf_jec_sources,
            discriminator="btagPNetB",
        )

    ################################################################################################
    # dataset / process specific methods
    ################################################################################################

    # top pt reweighting
    # https://twiki.cern.ch/twiki/bin/view/CMS/TopPtReweighting?rev=31
    from columnflow.production.cms.top_pt_weight import TopPtWeightConfig
    cfg.x.top_pt_weight = TopPtWeightConfig(
        params={
            "a": 0.0615,
            "a_up": 0.0615 * 1.5,
            "a_down": 0.0615 * 0.5,
            "b": -0.0005,
            "b_up": -0.0005 * 1.5,
            "b_down": -0.0005 * 0.5,
        },
        pt_max=500.0,
    )

    # dy specific methods
    if run == 3:
        from columnflow.production.cms.dy import DrellYanConfig
        dy_era = f"{year}"
        if year == 2022:
            dy_era += "preEE" if campaign.has_tag("preEE") else "postEE"
        elif year == 2023:
            dy_era += "preBPix" if campaign.has_tag("preBPix") else "postBPix"
        else:
            assert False

        # dy reweighting
        # https://cms-higgs-leprare.docs.cern.ch/htt-common/DY_reweight
        cfg.x.dy_weight_config = DrellYanConfig(
            era=dy_era,
            order="NLO",
            correction="DY_pTll_reweighting",
            unc_correction="DY_pTll_reweighting_N_uncertainty",
        )

        # dy boson recoil correction
        # https://cms-higgs-leprare.docs.cern.ch/htt-common/V_recoil
        cfg.x.dy_recoil_config = DrellYanConfig(
            era=dy_era,
            order="NLO",
            correction="Recoil_correction_Rescaling",
            unc_correction="Recoil_correction_Uncertainty",
        )

    ################################################################################################
    # shifts
    ################################################################################################

    # load jec sources
    with open(os.path.join(thisdir, "jec_sources.yaml"), "r") as f:
        all_jec_sources = yaml.load(f, yaml.Loader)["names"]

    # register shifts
    cfg.add_shift(name="nominal", id=0)

    cfg.add_shift(name="tune_up", id=1, type="shape", tags={"disjoint_from_nominal"})
    cfg.add_shift(name="tune_down", id=2, type="shape", tags={"disjoint_from_nominal"})

    cfg.add_shift(name="hdamp_up", id=3, type="shape", tags={"disjoint_from_nominal"})
    cfg.add_shift(name="hdamp_down", id=4, type="shape", tags={"disjoint_from_nominal"})

    cfg.add_shift(name="mtop_up", id=5, type="shape", tags={"disjoint_from_nominal"})
    cfg.add_shift(name="mtop_down", id=6, type="shape", tags={"disjoint_from_nominal"})

    cfg.add_shift(name="minbias_xs_up", id=7, type="shape")
    cfg.add_shift(name="minbias_xs_down", id=8, type="shape")
    add_shift_aliases(
        cfg,
        "minbias_xs",
        {
            "pu_weight": "pu_weight_{name}",
            "normalized_pu_weight": "normalized_pu_weight_{name}",
        },
    )

    cfg.add_shift(name="top_pt_up", id=9, type="shape")
    cfg.add_shift(name="top_pt_down", id=10, type="shape")
    add_shift_aliases(cfg, "top_pt", {"top_pt_weight": "top_pt_weight_{direction}"})

    for jec_source in cfg.x.jec.Jet.uncertainty_sources:
        idx = all_jec_sources.index(jec_source)
        cfg.add_shift(
            name=f"jec_{jec_source}_up",
            id=5000 + 2 * idx,
            type="shape",
            tags={"jec"},
            aux={"jec_source": jec_source},
        )
        cfg.add_shift(
            name=f"jec_{jec_source}_down",
            id=5001 + 2 * idx,
            type="shape",
            tags={"jec"},
            aux={"jec_source": jec_source},
        )
        add_shift_aliases(
            cfg,
            f"jec_{jec_source}",
            {
                "Jet.pt": "Jet.pt_{name}",
                "Jet.mass": "Jet.mass_{name}",
                f"{cfg.x.met_name}.pt": f"{cfg.x.met_name}.pt_{{name}}",
                f"{cfg.x.met_name}.phi": f"{cfg.x.met_name}.phi_{{name}}",
            },
        )
        # TODO: check the JEC de/correlation across years and the interplay with btag weights
        if ("" if jec_source == "Total" else jec_source) in cfg.x.btag_sf_jec_sources:
            add_shift_aliases(
                cfg,
                f"jec_{jec_source}",
                {
                    "normalized_btag_deepjet_weight": "normalized_btag_deepjet_weight_{name}",
                    "normalized_njet_btag_deepjet_weight": "normalized_njet_btag_deepjet_weight_{name}",
                    "normalized_btag_pnet_weight": "normalized_btag_pnet_weight_{name}",
                    "normalized_njet_btag_pnet_weight": "normalized_njet_btag_pnet_weight_{name}",
                },
            )

    cfg.add_shift(name="jer_up", id=6000, type="shape", tags={"jer"})
    cfg.add_shift(name="jer_down", id=6001, type="shape", tags={"jer"})
    add_shift_aliases(
        cfg,
        "jer",
        {
            "Jet.pt": "Jet.pt_{name}",
            "Jet.mass": "Jet.mass_{name}",
            f"{cfg.x.met_name}.pt": f"{cfg.x.met_name}.pt_{{name}}",
            f"{cfg.x.met_name}.phi": f"{cfg.x.met_name}.phi_{{name}}",
        },
    )

    for i, (match, dm) in enumerate(itertools.product(["jet", "e"], [0, 1, 10, 11])):
        cfg.add_shift(name=f"tec_{match}_dm{dm}_up", id=20 + 2 * i, type="shape", tags={"tec"})
        cfg.add_shift(name=f"tec_{match}_dm{dm}_down", id=21 + 2 * i, type="shape", tags={"tec"})
        add_shift_aliases(
            cfg,
            f"tec_{match}_dm{dm}",
            {
                "Tau.pt": "Tau.pt_{name}",
                "Tau.mass": "Tau.mass_{name}",
                f"{cfg.x.met_name}.pt": f"{cfg.x.met_name}.pt_{{name}}",
                f"{cfg.x.met_name}.phi": f"{cfg.x.met_name}.phi_{{name}}",
            },
        )

    # start at id=50
    cfg.x.tau_unc_names = [
        "jet_dm0", "jet_dm1", "jet_dm10", "jet_dm11",
        "e_barrel", "e_endcap",
        "mu_0p0To0p4", "mu_0p4To0p8", "mu_0p8To1p2", "mu_1p2To1p7", "mu_1p7To2p3",
    ]
    for i, unc in enumerate(cfg.x.tau_unc_names):
        cfg.add_shift(name=f"tau_{unc}_up", id=50 + 2 * i, type="shape")
        cfg.add_shift(name=f"tau_{unc}_down", id=51 + 2 * i, type="shape")
        add_shift_aliases(cfg, f"tau_{unc}", {"tau_weight": f"tau_weight_{unc}_" + "{direction}"})

    cfg.add_shift(name="e_up", id=90, type="shape")
    cfg.add_shift(name="e_down", id=91, type="shape")
    add_shift_aliases(cfg, "e", {"electron_weight": "electron_weight_{direction}"})

    # electron shifts
    # TODO: energy corrections are currently only available for 2022 (Jan 2025)
    #       include them when available
    if run == 3 and year == 2022:
        logger.debug("adding ees and eer shifts")
        cfg.add_shift(name="ees_up", id=92, type="shape", tags={"eec"})
        cfg.add_shift(name="ees_down", id=93, type="shape", tags={"eec"})
        add_shift_aliases(
            cfg,
            "ees",
            {
                "Electron.pt": "Electron.pt_scale_{direction}",
            },
        )

        cfg.add_shift(name="eer_up", id=94, type="shape", tags={"eer"})
        cfg.add_shift(name="eer_down", id=95, type="shape", tags={"eer"})
        add_shift_aliases(
            cfg,
            "eer",
            {
                "Electron.pt": "Electron.pt_res_{direction}",
            },
        )

    cfg.add_shift(name="mu_up", id=100, type="shape")
    cfg.add_shift(name="mu_down", id=101, type="shape")
    add_shift_aliases(cfg, "mu", {"muon_weight": "muon_weight_{direction}"})

    cfg.x.btag_unc_names = [
        "hf", "lf",
        f"hfstats1_{year}", f"hfstats2_{year}",
        f"lfstats1_{year}", f"lfstats2_{year}",
        "cferr1", "cferr2",
    ]
    for i, unc in enumerate(cfg.x.btag_unc_names):
        cfg.add_shift(name=f"btag_{unc}_up", id=110 + 2 * i, type="shape")
        cfg.add_shift(name=f"btag_{unc}_down", id=111 + 2 * i, type="shape")
        add_shift_aliases(
            cfg,
            f"btag_{unc}",
            {
                "normalized_btag_deepjet_weight": f"normalized_btag_deepjet_weight_{unc}_" + "{direction}",
                "normalized_njet_btag_deepjet_weight": f"normalized_njet_btag_deepjet_weight_{unc}_" + "{direction}",
                # TODO: pnet here, or is this another shift? probably the latter
            },
        )

    cfg.add_shift(name="pdf_up", id=130, type="shape", tags={"lhe_weight"})
    cfg.add_shift(name="pdf_down", id=131, type="shape", tags={"lhe_weight"})
    add_shift_aliases(
        cfg,
        "pdf",
        {
            "pdf_weight": "pdf_weight_{direction}",
            "normalized_pdf_weight": "normalized_pdf_weight_{direction}",
        },
    )

    cfg.add_shift(name="murmuf_up", id=140, type="shape", tags={"lhe_weight"})
    cfg.add_shift(name="murmuf_down", id=141, type="shape", tags={"lhe_weight"})
    add_shift_aliases(
        cfg,
        "murmuf",
        {
            "murmuf_weight": "murmuf_weight_{direction}",
            "normalized_murmuf_weight": "normalized_murmuf_weight_{direction}",
        },
    )

    cfg.add_shift(name="isr_up", id=150, type="shape")
    cfg.add_shift(name="isr_down", id=151, type="shape")
    add_shift_aliases(
        cfg,
        "isr",
        {
            "isr_weight": "isr_weight_{direction}",
            "normalized_isr_weight": "normalized_isr_weight_{direction}",
        },
    )
    cfg.add_shift(name="fsr_up", id=155, type="shape")
    cfg.add_shift(name="fsr_down", id=156, type="shape")
    add_shift_aliases(
        cfg,
        "fsr",
        {
            "fsr_weight": "fsr_weight_{direction}",
            "normalized_fsr_weight": "normalized_fsr_weight_{direction}",
        },
    )

    # trigger scale factors
    trigger_legs = ["e", "mu", "tau_dm0", "tau_dm1", "tau_dm10", "tau_dm11", "jet"]
    for i, leg in enumerate(trigger_legs):
        cfg.add_shift(name=f"trigger_{leg}_up", id=180 + 2 * i, type="shape")
        cfg.add_shift(name=f"trigger_{leg}_down", id=181 + 2 * i, type="shape")
        add_shift_aliases(cfg, f"trigger_{leg}", {"trigger_weight": f"trigger_weight_{leg}_{{direction}}"})

    ################################################################################################
    # external files
    ################################################################################################

    cfg.x.external_files = DotDict()

    # helper
    def add_external(name, value):
        if isinstance(value, dict):
            value = DotDict.wrap(value)
        cfg.x.external_files[name] = value

    if run == 2:
        json_postfix = ""
        if year == 2016:
            json_postfix = f"{'pre' if campaign.has_tag('preVFP') else 'post'}VFP"
        json_pog_era = f"{year}{json_postfix}_UL"
        json_mirror = "/afs/cern.ch/user/m/mrieger/public/mirrors/jsonpog-integration-a080a5f3"
    elif run == 3:
        json_pog_era = f"{year}_Summer{year2}{campaign.x.postfix}"
        json_mirror = "/afs/cern.ch/user/m/mrieger/public/mirrors/jsonpog-integration-a080a5f3"
<<<<<<< HEAD
=======
        trigger_json_mirror = "https://gitlab.cern.ch/cclubbtautau/AnalysisCore/-/archive/59ae66c4a39d3e54afad5733895c33b1fb511c47/AnalysisCore-59ae66c4a39d3e54afad5733895c33b1fb511c47.tar.gz"  # noqa: E501
        campaign_tag = ""
        for tag in ("preEE", "postEE", "preBPix", "postBPix"):
            if campaign.has_tag(tag, mode=any):
                if campaign_tag:
                    raise ValueError(f"Multiple campaign tags found: {cfg.x.campaign_tag} and {tag}")
                campaign_tag = tag
        cclub_eras = f"{year}{campaign_tag}"
>>>>>>> 03519a61
    else:
        assert False

    # common files
    # (versions in the end are for hashing in cases where file contents changed but paths did not)
    add_external("lumi", {
        "golden": {
            2016: ("/afs/cern.ch/cms/CAF/CMSCOMM/COMM_DQM/certification/Collisions16/13TeV/Legacy_2016/Cert_271036-284044_13TeV_Legacy2016_Collisions16_JSON.txt", "v1"),  # noqa: E501
            2017: ("/afs/cern.ch/cms/CAF/CMSCOMM/COMM_DQM/certification/Collisions17/13TeV/Legacy_2017/Cert_294927-306462_13TeV_UL2017_Collisions17_GoldenJSON.txt", "v1"),  # noqa: E501
            2018: ("/afs/cern.ch/cms/CAF/CMSCOMM/COMM_DQM/certification/Collisions18/13TeV/Legacy_2018/Cert_314472-325175_13TeV_Legacy2018_Collisions18_JSON.txt", "v1"),  # noqa: E501
            # https://twiki.cern.ch/twiki/bin/view/CMS/PdmVRun3Analysis?rev=161#Year_2022
            2022: ("https://cms-service-dqmdc.web.cern.ch/CAF/certification/Collisions22/Cert_Collisions2022_355100_362760_Golden.json", "v1"),  # noqa: E501
            # https://twiki.cern.ch/twiki/bin/view/CMS/PdmVRun3Analysis?rev=161#Year_2023
            2023: ("https://cms-service-dqmdc.web.cern.ch/CAF/certification/Collisions23/Cert_Collisions2023_366442_370790_Golden.json", "v1"),  # noqa: E501
        }[year],
        "normtag": {
            2016: ("/afs/cern.ch/user/l/lumipro/public/Normtags/normtag_PHYSICS.json", "v1"),
            2017: ("/afs/cern.ch/user/l/lumipro/public/Normtags/normtag_PHYSICS.json", "v1"),
            2018: ("/afs/cern.ch/user/l/lumipro/public/Normtags/normtag_PHYSICS.json", "v1"),
            # https://twiki.cern.ch/twiki/bin/view/CMS/PdmVRun3Analysis?rev=161#Year_2022
            2022: ("/cvmfs/cms-bril.cern.ch/cms-lumi-pog/Normtags/normtag_BRIL.json", "v1"),
            # https://twiki.cern.ch/twiki/bin/view/CMS/PdmVRun3Analysis?rev=161#Year_2023
            2023: ("/cvmfs/cms-bril.cern.ch/cms-lumi-pog/Normtags/normtag_BRIL.json", "v1"),
        }[year],
    })
    # pileup weight corrections
    add_external("pu_sf", (f"{json_mirror}/POG/LUM/{json_pog_era}/puWeights.json.gz", "v1"))
    # jet energy correction
    add_external("jet_jerc", (f"{json_mirror}/POG/JME/{json_pog_era}/jet_jerc.json.gz", "v1"))
    # jet veto map
    add_external("jet_veto_map", (f"{json_mirror}/POG/JME/{json_pog_era}/jetvetomaps.json.gz", "v1"))
    # btag scale factor
    add_external("btag_sf_corr", (f"{json_mirror}/POG/BTV/{json_pog_era}/btagging.json.gz", "v1"))
    # Tobias' tautauNN (https://github.com/uhh-cms/tautauNN)
    add_external("res_pdnn", ("/afs/cern.ch/work/m/mrieger/public/hbt/external_files/res_models/res_prod3/model_fold0.tgz", "v1"))  # noqa: E501
    # non-parametric (flat) training up to mX = 800 GeV
    add_external("res_dnn", ("/afs/cern.ch/work/m/mrieger/public/hbt/external_files/res_models/res_prod3_nonparam/model_fold0.tgz", "v1"))  # noqa: E501

    # run specific files
    if run == 2:
        # tau energy correction and scale factors
        add_external("tau_sf", (f"{json_mirror}/POG/TAU/{json_pog_era}/tau.json.gz", "v1"))
        # tau trigger scale factors
        add_external("tau_trigger_sf", (f"{json_mirror}/POG/TAU/{json_pog_era}/tau.json.gz", "v1"))
        # electron scale factors
        add_external("electron_sf", (f"{json_mirror}/POG/EGM/{json_pog_era}/electron.json.gz", "v1"))
        # muon scale factors
        add_external("muon_sf", (f"{json_mirror}/POG/MUO/{json_pog_era}/muon_Z.json.gz", "v1"))
        # met phi correction
        add_external("met_phi_corr", (f"{json_mirror}/POG/JME/{json_pog_era}/met.json.gz", "v1"))
        # hh-btag repository with TF saved model directories trained on Run2 UL samples
        add_external("electron_ss", (f"{json_mirror}/POG/EGM/{json_pog_era}/electronSS.json.gz", "v1"))
        add_external("hh_btag_repo", Ext(
            "/afs/cern.ch/work/m/mrieger/public/hbt/external_files/hh-btag-master-d7a71eb3.tar.gz",
            subpaths=DotDict(even="hh-btag-master/models/HHbtag_v2_par_0", odd="hh-btag-master/models/HHbtag_v2_par_1"),
            version="v2",
        ))
    elif run == 3:
        # updated jet id
        add_external("jet_id", (f"{json_mirror}/POG/JME/{json_pog_era}/jetid.json.gz", "v1"))
        # muon scale factors
        add_external("muon_sf", (f"{json_mirror}/POG/MUO/{json_pog_era}/muon_Z.json.gz", "v1"))

        # electron scale factors
        add_external("electron_sf", (f"{json_mirror}/POG/EGM/{json_pog_era}/electron.json.gz", "v1"))
        # electron energy correction and smearing
        add_external("electron_ss", (f"{json_mirror}/POG/EGM/{json_pog_era}/electronSS_EtDependent.json.gz", "v1"))
        # hh-btag repository with TF saved model directories trained on 22+23 samples using pnet
        add_external("hh_btag_repo", Ext(
            "/afs/cern.ch/work/m/mrieger/public/hbt/external_files/hh-btag-master-d7a71eb3.tar.gz",
            subpaths=DotDict(even="hh-btag-master/models/HHbtag_v3_par_0", odd="hh-btag-master/models/HHbtag_v3_par_1"),
            version="v3",
        ))
        # tau energy correction and scale factors
        # TODO: remove tau pog mirror once integrated centrally
        json_mirror_tau_pog = "/afs/cern.ch/work/m/mrieger/public/mirrors/jsonpog-integration-taupog"
        if year == 2022:
            tau_pog_era = f"{year}_{'pre' if campaign.has_tag('preEE') else 'post'}EE"
            tau_pog_era_cclub = f"{year}{'pre' if campaign.has_tag('preEE') else 'post'}EE"
            tau_pog_dir = tau_pog_era
        elif year == 2023:
            tau_pog_era = f"{year}_{'pre' if campaign.has_tag('preBPix') else 'post'}BPix"
<<<<<<< HEAD
=======
            tau_pog_era_cclub = f"{year}{'pre' if campaign.has_tag('preBPix') else 'post'}BPix"
>>>>>>> 03519a61
            tau_pog_dir = str(year)  # yes, it's inconsistent w.r.t. 2022
        add_external("tau_sf", (f"{json_mirror_tau_pog}/POG/TAU/{tau_pog_dir}/tau_DeepTau2018v2p5_{tau_pog_era}.json.gz", "v1"))  # noqa: E501
        # dy weight and recoil corrections
        add_external("dy_weight_sf", ("/afs/cern.ch/work/m/mrieger/public/mirrors/external_files/DY_pTll_weights_v2.json.gz", "v1"))  # noqa: E501
        add_external("dy_recoil_sf", ("/afs/cern.ch/work/m/mrieger/public/mirrors/external_files/Recoil_corrections_v2.json.gz", "v1"))  # noqa: E501
<<<<<<< HEAD
=======

        # trigger scale factors
        trigger_sf_internal_subpath = "AnalysisCore-59ae66c4a39d3e54afad5733895c33b1fb511c47/data/TriggerScaleFactors"
        add_external("trigger_sf", Ext(
            f"{trigger_json_mirror}",
            subpaths=DotDict(
                muon=f"{trigger_sf_internal_subpath}/{cclub_eras}/temporary_MuHlt_abseta_pt.json",
                cross_muon=f"{trigger_sf_internal_subpath}/{cclub_eras}/CrossMuTauHlt.json",
                electron=f"{trigger_sf_internal_subpath}/{cclub_eras}/electronHlt.json",
                cross_electron=f"{trigger_sf_internal_subpath}/{cclub_eras}/CrossEleTauHlt.json",
                tau=f"{trigger_sf_internal_subpath}/{cclub_eras}/tau_trigger_DeepTau2018v2p5_{tau_pog_era_cclub}.json",
                jet=f"{trigger_sf_internal_subpath}/{cclub_eras}/ditaujet_jetleg_SFs_{campaign_tag}.json",
            ),
            version="v1",
        ))

>>>>>>> 03519a61
    else:
        assert False

    ################################################################################################
    # reductions
    ################################################################################################

    # target file size after MergeReducedEvents in MB
    cfg.x.reduced_file_size = 512.0

    # columns to keep after certain steps
    cfg.x.keep_columns = DotDict.wrap({
        # !! note that this set is used by the cf_default reducer
        "cf.ReduceEvents": {
            # mandatory
            ColumnCollection.MANDATORY_COFFEA,
            # event info
            "deterministic_seed",
            # object info
            "Jet.{pt,eta,phi,mass,hadronFlavour,puId,hhbtag,btagPNet*,btagDeep*,deterministic_seed}",
            "HHBJet.{pt,eta,phi,mass,hadronFlavour,puId,hhbtag,btagPNet*,btagDeep*,deterministic_seed}",
            "NonHHBJet.{pt,eta,phi,mass,hadronFlavour,puId,hhbtag,btagPNet*,btagDeep*,deterministic_seed}",
            "VBFJet.{pt,eta,phi,mass,hadronFlavour,puId,hhbtag,btagPNet*,btagDeep*,deterministic_seed}",
            "FatJet.*",
            "SubJet{1,2}.*",
            "Electron.*", *skip_column("Electron.{track_cov,gsf}*"),
            "Muon.*", skip_column("Muon.track_cov*"),
            "Tau.*", skip_column("Tau.track_cov*"),
            f"{cfg.x.met_name}.{{pt,phi,significance,covXX,covXY,covYY}}",
            "PV.npvs",
            # keep all columns added during selection and reduction, but skip cutflow features
            ColumnCollection.ALL_FROM_SELECTOR,
            skip_column("cutflow.*"),
        },
        "cf.MergeSelectionMasks": {
            "cutflow.*",
        },
        "cf.UniteColumns": {
            "*", *skip_column("*_{up,down}"),
        },
    })

    ################################################################################################
    # weights
    ################################################################################################

    # configurations for all possible event weight columns as keys in an OrderedDict,
    # mapped to shift instances they depend on
    # (this info is used by weight producers)
    get_shifts = functools.partial(get_shifts_from_sources, cfg)
    cfg.x.event_weights = DotDict({
        "normalization_weight": [],
        "normalization_weight_inclusive": [],
        "pdf_weight": get_shifts("pdf"),
        "murmuf_weight": get_shifts("murmuf"),
        "normalized_pu_weight": get_shifts("minbias_xs"),
        "normalized_isr_weight": get_shifts("isr"),
        "normalized_fsr_weight": get_shifts("fsr"),
        # TODO: enable again once we have btag cuts
        # "normalized_njet_btag_deepjet_weight": get_shifts(*(f"btag_{unc}" for unc in cfg.x.btag_unc_names)),
        "electron_weight": get_shifts("e"),
        "muon_weight": get_shifts("mu"),
        "tau_weight": get_shifts(*(f"tau_{unc}" for unc in cfg.x.tau_unc_names)),
        "trigger_weight": get_shifts(*(f"trigger_{leg}" for leg in trigger_legs)),
    })

    # define per-dataset event weights
<<<<<<< HEAD
    # for dataset in cfg.datasets:
    #     if dataset.has_tag("ttbar"):
    #         dataset.x.event_weights = {"top_pt_weight": get_shifts("top_pt")}
    #     if dataset.has_tag("dy"):
    #         dataset.x.event_weights = {"dy_weight": []}  # TODO: list dy weight unceratinties
=======
    for dataset in cfg.datasets:
        if dataset.has_tag("ttbar"):
            dataset.x.event_weights = {"top_pt_weight": get_shifts("top_pt")}
        if dataset.has_tag("dy"):
            dataset.x.event_weights = {"dy_weight": []}  # TODO: list dy weight unceratinties
>>>>>>> 03519a61

    cfg.x.shift_groups = {
        "jec": [
            shift_inst.name for shift_inst in cfg.shifts
            if shift_inst.has_tag(("jec", "jer"))
        ],
        "lepton_sf": [
            shift_inst.name for shift_inst in (*get_shifts("e"), *get_shifts("mu"))
        ],
        "tec": [
            shift_inst.name for shift_inst in cfg.shifts
            if shift_inst.has_tag("tec")
        ],
        "eec": [
            shift_inst.name for shift_inst in cfg.shifts
            if shift_inst.has_tag(("ees", "eer"))
        ],
        "ees": [
            shift_inst.name for shift_inst in cfg.shifts
            if shift_inst.has_tag("ees")
        ],
        "eer": [
            shift_inst.name for shift_inst in cfg.shifts
            if shift_inst.has_tag("eer")
        ],
        "btag_sf": [
            shift_inst.name for shift_inst in get_shifts(*(f"btag_{unc}" for unc in cfg.x.btag_unc_names))
        ],
        "pdf": [shift_inst.name for shift_inst in get_shifts("pdf")],
        "murmuf": (shift_inst.name for shift_inst in get_shifts("murmuf")),
        "pu": [shift_inst.name for shift_inst in get_shifts("minbias_xs")],
    }

    ################################################################################################
    # external configs: channels, categories, met filters, triggers, variables
    ################################################################################################

    # channels
    cfg.add_channel(name="etau", id=1, label=r"$e\tau_{h}$")
    cfg.add_channel(name="mutau", id=2, label=r"$\mu\tau_{h}$")
    cfg.add_channel(name="tautau", id=3, label=r"$\tau_{h}\tau_{h}$")
    cfg.add_channel(name="ee", id=4, label=r"$ee$")
    cfg.add_channel(name="mumu", id=5, label=r"$\mu\mu$")
    cfg.add_channel(name="emu", id=6, label=r"$e\mu$")

    # add categories
    from hbt.config.categories import add_categories
    add_categories(cfg)

    # add variables
    from hbt.config.variables import add_variables
    add_variables(cfg)

    # add met filters
    from hbt.config.met_filters import add_met_filters
    add_met_filters(cfg)

    # add triggers
    if year == 2016:
        from hbt.config.triggers import add_triggers_2016
        add_triggers_2016(cfg)
    elif year == 2017:
        from hbt.config.triggers import add_triggers_2017
        add_triggers_2017(cfg)
    elif year == 2018:
        from hbt.config.triggers import add_triggers_2018
        add_triggers_2018(cfg)
    elif year == 2022:
        from hbt.config.triggers import add_triggers_2022
        add_triggers_2022(cfg)
    elif year == 2023:
        from hbt.config.triggers import add_triggers_2023
        add_triggers_2023(cfg)
    else:
        raise False

    ################################################################################################
    # LFN settings
    ################################################################################################

    # custom method and sandbox for determining dataset lfns
    cfg.x.get_dataset_lfns = None
    cfg.x.get_dataset_lfns_sandbox = None

    # whether to validate the number of obtained LFNs in GetDatasetLFNs
    cfg.x.validate_dataset_lfns = limit_dataset_files is None and not sync_mode

    # custom lfn retrieval method in case the underlying campaign is custom uhh
    if cfg.campaign.x("custom", {}).get("creator") == "uhh":
        def get_dataset_lfns(
            dataset_inst: od.Dataset,
            shift_inst: od.Shift,
            dataset_key: str,
        ) -> list[str]:
            # destructure dataset_key into parts and create the store path
            dataset_id, full_campaign, tier = dataset_key.split("/")[1:]
            main_campaign, sub_campaign = full_campaign.split("-", 1)
            path = f"store/{dataset_inst.data_source}/{main_campaign}/{dataset_id}/{tier}/{sub_campaign}/0"

            # create the lfn base directory, local or remote
            dir_cls = law.wlcg.WLCGDirectoryTarget
            fs = f"wlcg_fs_{cfg.campaign.x.custom['name']}"
            local_fs = f"local_fs_{cfg.campaign.x.custom['name']}"
            if law.config.has_section(local_fs):
                base = law.target.file.remove_scheme(law.config.get_expanded(local_fs, "base"))
                if os.path.exists(base):
                    dir_cls = law.LocalDirectoryTarget
                    fs = local_fs
            lfn_base = dir_cls(path, fs=fs)

            # loop though files and interpret paths as lfns
            print(lfn_base)
            return sorted(
                "/" + lfn_base.child(basename, type="f").path.lstrip("/")
                for basename in lfn_base.listdir(pattern="*.root")
            )

        # define the lfn retrieval function
        cfg.x.get_dataset_lfns = get_dataset_lfns

        # define a custom sandbox
        cfg.x.get_dataset_lfns_sandbox = dev_sandbox("bash::$CF_BASE/sandboxes/cf.sh")

        # define custom remote fs's to look at
        cfg.x.get_dataset_lfns_remote_fs = lambda dataset_inst: [
            f"local_fs_{cfg.campaign.x.custom['name']}",
            f"wlcg_fs_{cfg.campaign.x.custom['name']}",
        ]

    return cfg<|MERGE_RESOLUTION|>--- conflicted
+++ resolved
@@ -172,13 +172,6 @@
             proc.add_tag("signal")
             proc.add_tag("resonant_signal")
         if re.match(r"^tt(|_.+)$", process_name):
-<<<<<<< HEAD
-            proc.add_tag({"ttbar", "tt"})
-        if re.match(r"^dy(|_.+)$", process_name):
-            proc.add_tag("dy")
-        if re.match(r"^w_lnu(|_.+)$", process_name):
-            proc.add_tag("w_lnu")
-=======
             for _proc, _, _ in proc.walk_processes(include_self=True):
                 _proc.add_tag({"ttbar", "tt"})
         if re.match(r"^dy(|_.+)$", process_name):
@@ -187,7 +180,6 @@
         if re.match(r"^w_lnu(|_.+)$", process_name):
             for _proc, _, _ in proc.walk_processes(include_self=True):
                 _proc.add_tag("w_lnu")
->>>>>>> 03519a61
 
         # add the process
         cfg.add_process(proc)
@@ -308,13 +300,10 @@
         # "z_qq_2j_pt400to600_amcatnlo",
         # "z_qq_2j_pt600toinf_amcatnlo",
 
-<<<<<<< HEAD
-=======
         # vbf w/z production
         "w_vbf_wlnu_madgraph",
         "z_vbf_zll_m50toinf_madgraph",
 
->>>>>>> 03519a61
         # vv
         "zz_pythia",
         "wz_pythia",
@@ -328,15 +317,10 @@
 
         # single H
         "h_ggf_htt_powheg",
-<<<<<<< HEAD
-        "h_vbf_htt_powheg",
-        "vh_hnonbb_amcatnlo",
-=======
         "h_ggf_hbb_powheg",
         "h_vbf_htt_powheg",
         "h_vbf_hbb_powheg",
         # "vh_hnonbb_amcatnlo",  # overlaps with dedicated wh/zh datasets, only kept as a backup!
->>>>>>> 03519a61
         "wmh_wlnu_hbb_powheg",
         "wph_wlnu_hbb_powheg",
         "wph_htt_powheg",
@@ -400,11 +384,7 @@
             dataset.add_tag("no_lhe_weights")
         # datasets that are allowed to contain some events with missing lhe infos
         # (known to happen for amcatnlo)
-<<<<<<< HEAD
-        if dataset.name.endswith("_amcatnlo"):
-=======
         if dataset.name.endswith("_amcatnlo") or re.match(r"^z_vbf_.*madgraph$", dataset.name):
->>>>>>> 03519a61
             dataset.add_tag("partial_lhe_weights")
         if dataset_name.startswith("hh_"):
             dataset.add_tag("signal")
@@ -543,10 +523,7 @@
     cfg.x.dataset_groups = {
         "data": (data_group := [dataset.name for dataset in cfg.datasets if dataset.is_data]),
         "backgrounds": (backgrounds := [
-<<<<<<< HEAD
-=======
             # ! this "mindlessly" includes all non-signal MC datasets from above
->>>>>>> 03519a61
             dataset.name for dataset in cfg.datasets
             if dataset.is_mc and not dataset.has_tag("signal")
         ]),
@@ -593,7 +570,6 @@
             "e1_pt", "e1_eta", "e1_phi", "e2_pt", "e2_eta", "e2_phi",
             "tau1_pt", "tau1_eta", "tau1_phi", "tau2_pt", "tau2_eta", "tau2_phi",
         ],
-<<<<<<< HEAD
         "continuous_inputs": (cont_inputs := [
             f"{obj}_{var}"
             for var in ["px", "py", "pz", "energy", "mass"]
@@ -610,8 +586,6 @@
         ]),
         "ml_inputs": [*cont_inputs, *cat_inputs],
 
-=======
->>>>>>> 03519a61
     }
 
     # shift groups for conveniently looping over certain shifts
@@ -814,12 +788,9 @@
     cfg.x.jet_id = JetIdConfig(corrections={"AK4PUPPI_Tight": 2, "AK4PUPPI_TightLeptonVeto": 3})
     cfg.x.fatjet_id = JetIdConfig(corrections={"AK8PUPPI_Tight": 2, "AK8PUPPI_TightLeptonVeto": 3})
 
-<<<<<<< HEAD
-=======
     # trigger sf corrector
     cfg.x.jet_trigger_corrector = "jetlegSFs"
 
->>>>>>> 03519a61
     ################################################################################################
     # tau settings
     ################################################################################################
@@ -911,8 +882,6 @@
             campaign=f"{year}{e_postfix}",
             working_point="wp80iso",
         )
-<<<<<<< HEAD
-=======
         cfg.x.electron_trigger_sf_names = ElectronSFConfig(
             correction="Electron-HLT-SF",
             campaign=f"{year}{e_postfix}",
@@ -938,15 +907,11 @@
             campaign=f"{year}{e_postfix}",
             hlt_path="HLT_SF_Ele24_TightID",
         )
->>>>>>> 03519a61
         # eec and eer
         if year == 2022:
             e_tag = {"": "preEE", "EE": "postEE"}[campaign.x.postfix]
         elif year == 2023:
-<<<<<<< HEAD
-=======
             # note the upper-case IX
->>>>>>> 03519a61
             e_tag = {"": "preBPIX", "BPix": "postBPIX"}[campaign.x.postfix]
         else:
             assert False
@@ -975,8 +940,6 @@
         cfg.x.muon_sf_names = MuonSFConfig(correction="NUM_TightRelIso_DEN_TightIDandIPCut")
     elif run == 3:
         cfg.x.muon_sf_names = MuonSFConfig(correction="NUM_TightPFIso_DEN_TightID")
-<<<<<<< HEAD
-=======
         cfg.x.muon_trigger_sf_names = MuonSFConfig(
             correction="NUM_IsoMu24_DEN_CutBasedIdTight_and_PFIsoTight",
         )
@@ -993,7 +956,6 @@
             correction="NUM_IsoMu20_DEN_CutBasedIdTight_and_PFIsoTight_MCeff",
         )
 
->>>>>>> 03519a61
     else:
         assert False
 
@@ -1405,8 +1367,6 @@
     elif run == 3:
         json_pog_era = f"{year}_Summer{year2}{campaign.x.postfix}"
         json_mirror = "/afs/cern.ch/user/m/mrieger/public/mirrors/jsonpog-integration-a080a5f3"
-<<<<<<< HEAD
-=======
         trigger_json_mirror = "https://gitlab.cern.ch/cclubbtautau/AnalysisCore/-/archive/59ae66c4a39d3e54afad5733895c33b1fb511c47/AnalysisCore-59ae66c4a39d3e54afad5733895c33b1fb511c47.tar.gz"  # noqa: E501
         campaign_tag = ""
         for tag in ("preEE", "postEE", "preBPix", "postBPix"):
@@ -1415,7 +1375,6 @@
                     raise ValueError(f"Multiple campaign tags found: {cfg.x.campaign_tag} and {tag}")
                 campaign_tag = tag
         cclub_eras = f"{year}{campaign_tag}"
->>>>>>> 03519a61
     else:
         assert False
 
@@ -1498,17 +1457,12 @@
             tau_pog_dir = tau_pog_era
         elif year == 2023:
             tau_pog_era = f"{year}_{'pre' if campaign.has_tag('preBPix') else 'post'}BPix"
-<<<<<<< HEAD
-=======
             tau_pog_era_cclub = f"{year}{'pre' if campaign.has_tag('preBPix') else 'post'}BPix"
->>>>>>> 03519a61
             tau_pog_dir = str(year)  # yes, it's inconsistent w.r.t. 2022
         add_external("tau_sf", (f"{json_mirror_tau_pog}/POG/TAU/{tau_pog_dir}/tau_DeepTau2018v2p5_{tau_pog_era}.json.gz", "v1"))  # noqa: E501
         # dy weight and recoil corrections
         add_external("dy_weight_sf", ("/afs/cern.ch/work/m/mrieger/public/mirrors/external_files/DY_pTll_weights_v2.json.gz", "v1"))  # noqa: E501
         add_external("dy_recoil_sf", ("/afs/cern.ch/work/m/mrieger/public/mirrors/external_files/Recoil_corrections_v2.json.gz", "v1"))  # noqa: E501
-<<<<<<< HEAD
-=======
 
         # trigger scale factors
         trigger_sf_internal_subpath = "AnalysisCore-59ae66c4a39d3e54afad5733895c33b1fb511c47/data/TriggerScaleFactors"
@@ -1525,7 +1479,6 @@
             version="v1",
         ))
 
->>>>>>> 03519a61
     else:
         assert False
 
@@ -1593,19 +1546,11 @@
     })
 
     # define per-dataset event weights
-<<<<<<< HEAD
-    # for dataset in cfg.datasets:
-    #     if dataset.has_tag("ttbar"):
-    #         dataset.x.event_weights = {"top_pt_weight": get_shifts("top_pt")}
-    #     if dataset.has_tag("dy"):
-    #         dataset.x.event_weights = {"dy_weight": []}  # TODO: list dy weight unceratinties
-=======
     for dataset in cfg.datasets:
         if dataset.has_tag("ttbar"):
             dataset.x.event_weights = {"top_pt_weight": get_shifts("top_pt")}
         if dataset.has_tag("dy"):
             dataset.x.event_weights = {"dy_weight": []}  # TODO: list dy weight unceratinties
->>>>>>> 03519a61
 
     cfg.x.shift_groups = {
         "jec": [
