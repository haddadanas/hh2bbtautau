# coding: utf-8

"""
Exemplary selection methods.
"""

from columnflow.categorization import Categorizer, categorizer
from columnflow.util import maybe_import

ak = maybe_import("awkward")


#
# dummy selector
#

@categorizer(uses={"event"})
def cat_all(self: Categorizer, events: ak.Array, **kwargs) -> tuple[ak.Array, ak.Array]:
    # keep all events
    return events, ak.ones_like(events.event) == 1


#
# lepton channels
#

@categorizer(uses={"channel_id"})
def cat_etau(self: Categorizer, events: ak.Array, **kwargs) -> tuple[ak.Array, ak.Array]:
    return events, events.channel_id == self.config_inst.channels.n.etau.id


@categorizer(uses={"channel_id"})
def cat_mutau(self: Categorizer, events: ak.Array, **kwargs) -> tuple[ak.Array, ak.Array]:
    return events, events.channel_id == self.config_inst.channels.n.mutau.id


@categorizer(uses={"channel_id"})
def cat_tautau(self: Categorizer, events: ak.Array, **kwargs) -> tuple[ak.Array, ak.Array]:
    return events, events.channel_id == self.config_inst.channels.n.tautau.id


# @categorizer(uses={"channel_id"})
# def cat_ee(self: Categorizer, events: ak.Array, **kwargs) -> tuple[ak.Array, ak.Array]:
#     return events, events.channel_id == self.config_inst.channels.n.ee.id


# @categorizer(uses={"channel_id"})
# def cat_mumu(self: Categorizer, events: ak.Array, **kwargs) -> tuple[ak.Array, ak.Array]:
#     return events, events.channel_id == self.config_inst.channels.n.mumu.id


# @categorizer(uses={"channel_id"})
# def cat_emu(self: Categorizer, events: ak.Array, **kwargs) -> tuple[ak.Array, ak.Array]:
#     return events, events.channel_id == self.config_inst.channels.n.emu.id


#
# QCD regions
#

@categorizer(uses={"leptons_os"})
def cat_os(self: Categorizer, events: ak.Array, **kwargs) -> tuple[ak.Array, ak.Array]:
    # oppositive sign leptons
    return events, events.leptons_os == 1


@categorizer(uses={"leptons_os"})
def cat_ss(self: Categorizer, events: ak.Array, **kwargs) -> tuple[ak.Array, ak.Array]:
    # same sign leptons
    return events, events.leptons_os == 0


@categorizer(uses={"tau2_isolated"})
def cat_iso(self: Categorizer, events: ak.Array, **kwargs) -> tuple[ak.Array, ak.Array]:
    # isolated tau2
    return events, events.tau2_isolated == 1


@categorizer(uses={"tau2_isolated"})
def cat_noniso(self: Categorizer, events: ak.Array, **kwargs) -> tuple[ak.Array, ak.Array]:
    # noon-isolated tau2
    return events, events.tau2_isolated == 0


#
# kinematic regions
#

@categorizer(uses={"event"})
def cat_incl(self: Categorizer, events: ak.Array, **kwargs) -> tuple[ak.Array, ak.Array]:
    # fully inclusive selection
    return events, ak.ones_like(events.event) == 1


@categorizer(uses={"Jet.{pt,phi}"})
def cat_2j(self: Categorizer, events: ak.Array, **kwargs) -> tuple[ak.Array, ak.Array]:
    # two or more jets
    return events, ak.num(events.Jet.pt, axis=1) >= 2


<<<<<<< HEAD
@categorizer(uses={"bin_dnn_1"}, threshold=0.5)
def cat_ml_selected_50(self: Categorizer, events: ak.Array, **kwargs) -> tuple[ak.Array, ak.Array]:
    return events, events.bin_dnn_1 >= self.threshold


ml_selectoed_cats = []
for th in [0.2, 0.3, 0.4, 0.45, 0.5, 0.6, 0.65, 0.7, 0.8, 0.9]:
    ml_selectoed_cats.append(
        cat_ml_selected_50.derive(
            f"cat_ml_selected_{int(th * 100)}",
            cls_dict={
                "threshold": th,
            },
        )
    )


@categorizer(uses={"channel_id"})
def cat_signal(self: Categorizer, events: ak.Array, **kwargs) -> tuple[ak.Array, ak.Array]:
    return events, events.channel_id <= 3


@categorizer(uses={"Jet.btagPNetB"})
def cat_bjet(self: Categorizer, events: ak.Array, **kwargs) -> tuple[ak.Array, ak.Array]:
    return events, ak.any(events.Jet.btagPNetB > self.config_inst.x.btag_working_points.particleNet.medium, axis=1)


@categorizer(uses={"Jet.btagPNetB"})
=======
@categorizer(uses={"HHBJet.{mass,pt,eta,phi}"})
def di_bjet_mass_window(self: Categorizer, events: ak.Array, **kwargs) -> tuple[ak.Array, ak.Array]:
    di_bjet_mass = events.HHBJet.sum(axis=1).mass
    mask = (
        (di_bjet_mass >= 40) &
        (di_bjet_mass <= 270)
    )
    return events, mask


@categorizer(uses={"Tau.{mass,pt,eta,phi}"})
def di_tau_mass_window(self: Categorizer, events: ak.Array, **kwargs) -> tuple[ak.Array, ak.Array]:
    leptons = [events.Electron * 1, events.Muon * 1, events.Tau * 1]
    di_tau_mass = ak.concatenate(leptons, axis=1)[:, :2].sum(axis=1).mass
    mask = (
        (di_tau_mass >= 15) &
        (di_tau_mass <= 130)
    )
    return events, mask


@categorizer(uses={
    di_bjet_mass_window, di_tau_mass_window, "Jet.{btagPNetB,mass,hhbtag,pt,eta,phi}",
})
>>>>>>> 66cfa6bf
def cat_res1b(self: Categorizer, events: ak.Array, **kwargs) -> tuple[ak.Array, ak.Array]:
    wp = self.config_inst.x.btag_working_points["particleNet"]["medium"]
    tagged = events.Jet.btagPNetB > wp
    events, tau_mass_mask = self[di_tau_mass_window](events, **kwargs)
    events, bjet_mass_mask = self[di_bjet_mass_window](events, **kwargs)
    mask = (
        (ak.sum(tagged, axis=1) == 1) &
        tau_mass_mask &
        bjet_mass_mask
    )
    return events, mask


@categorizer(uses={
    di_bjet_mass_window, di_tau_mass_window, "Jet.{btagPNetB,mass,hhbtag,pt,eta,phi}",
})
def cat_res2b(self: Categorizer, events: ak.Array, **kwargs) -> tuple[ak.Array, ak.Array]:
    # at least two medium pnet b-tags
    wp = self.config_inst.x.btag_working_points["particleNet"]["medium"]
    tagged = events.Jet.btagPNetB > wp
    events, tau_mass_mask = self[di_tau_mass_window](events, **kwargs)
    events, bjet_mass_mask = self[di_bjet_mass_window](events, **kwargs)
    mask = (
        (ak.sum(tagged, axis=1) == 2) &
        tau_mass_mask &
        bjet_mass_mask
    )
    return events, mask


@categorizer(uses={
    cat_res1b, cat_res2b, di_tau_mass_window, "FatJet.{pt,phi,msoftdrop,particleNet_XbbVsQCD,mass,eta}",
})
def cat_boosted(self: Categorizer, events: ak.Array, **kwargs) -> tuple[ak.Array, ak.Array]:
    # exclude res1b or res2b, and exactly one selected fat jet that should also pass a tighter pt cut
    # TODO: run3 wp are not released, falling back to run2
    wp = self.config_inst.x.btag_working_points["particleNetMD"]["lp"]
    tagged = events.FatJet.particleNet_XbbVsQCD > wp
    events, tau_mass_mask = self[di_tau_mass_window](events, **kwargs)
    mask = (
        (ak.num(events.FatJet, axis=1) == 1) &
        (ak.sum(events.FatJet.pt > 350, axis=1) == 1) &
        (ak.sum(tagged, axis=1) >= 1) &
        ~self[cat_res1b](events, **kwargs)[1] &
        ~self[cat_res2b](events, **kwargs)[1] &
        tau_mass_mask &
        ak.any(events.FatJet.msoftdrop >= 30, axis=1) &
        ak.any(events.FatJet.msoftdrop <= 450, axis=1)
    )
    return events, mask


@categorizer(uses={"{Electron,Muon,Tau}.{pt,eta,phi,mass}"})
def cat_dy(self: Categorizer, events: ak.Array, **kwargs) -> tuple[ak.Array, ak.Array]:
    # e/mu driven DY region: mll > 40 and met < 30 (to supress tau decays into e/mu)
    leps = ak.concatenate([events.Electron * 1, events.Muon * 1, events.Tau * 1], axis=1)[:, :2]
    mask = (
        (leps.sum(axis=1).mass > 40) &
        (events[self.config_inst.x.met_name].pt < 30)
    )
    return events, mask


@cat_dy.init
def cat_dy_init(self: Categorizer) -> None:
    self.uses.add(f"{self.config_inst.x.met_name}.{{pt,phi}}")


@categorizer(uses={"{Electron,Muon,Tau}.{pt,eta,phi,mass}"})
def cat_tt(self: Categorizer, events: ak.Array, **kwargs) -> tuple[ak.Array, ak.Array]:
    # tt region: met > 30 (due to neutrino presence in leptonic w decays)
    mask = events[self.config_inst.x.met_name].pt > 30
    return events, mask


@cat_tt.init
def cat_tt_init(self: Categorizer) -> None:
    self.uses.add(f"{self.config_inst.x.met_name}.{{pt,phi}}")


@categorizer(uses={"Tau.pt"}, tau_pt=35)
def cat_pt35(self: Categorizer, events: ak.Array, **kwargs) -> tuple[ak.Array, ak.Array]:
    return events, ak.sum(events.Tau.pt > self.tau_pt, axis=-1) > 1


tau_cats = []
for pt in [35, 36, 37, 38, 40, 45, 50, 80]:
    tau_cats.append(
        cat_pt35.derive(
            f"cat_pt{pt}",
            cls_dict={
                "tau_pt": pt,
            },
        )
    )<|MERGE_RESOLUTION|>--- conflicted
+++ resolved
@@ -98,7 +98,6 @@
     return events, ak.num(events.Jet.pt, axis=1) >= 2
 
 
-<<<<<<< HEAD
 @categorizer(uses={"bin_dnn_1"}, threshold=0.5)
 def cat_ml_selected_50(self: Categorizer, events: ak.Array, **kwargs) -> tuple[ak.Array, ak.Array]:
     return events, events.bin_dnn_1 >= self.threshold
@@ -126,8 +125,6 @@
     return events, ak.any(events.Jet.btagPNetB > self.config_inst.x.btag_working_points.particleNet.medium, axis=1)
 
 
-@categorizer(uses={"Jet.btagPNetB"})
-=======
 @categorizer(uses={"HHBJet.{mass,pt,eta,phi}"})
 def di_bjet_mass_window(self: Categorizer, events: ak.Array, **kwargs) -> tuple[ak.Array, ak.Array]:
     di_bjet_mass = events.HHBJet.sum(axis=1).mass
@@ -152,7 +149,6 @@
 @categorizer(uses={
     di_bjet_mass_window, di_tau_mass_window, "Jet.{btagPNetB,mass,hhbtag,pt,eta,phi}",
 })
->>>>>>> 66cfa6bf
 def cat_res1b(self: Categorizer, events: ak.Array, **kwargs) -> tuple[ak.Array, ak.Array]:
     wp = self.config_inst.x.btag_working_points["particleNet"]["medium"]
     tagged = events.Jet.btagPNetB > wp
