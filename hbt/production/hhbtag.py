# coding: utf-8

"""
Producers for the HHBtag score.
See https://github.com/hh-italian-group/HHbtag.
"""

import law

from columnflow.production import Producer, producer
from columnflow.util import maybe_import, dev_sandbox, InsertableDict
from columnflow.columnar_util import EMPTY_FLOAT, layout_ak_array

from hbt.util import IF_RUN_2

np = maybe_import("numpy")
ak = maybe_import("awkward")

logger = law.logger.get_logger(__name__)


@producer(
    uses={
        # custom columns created upstream, probably by a selector
        "channel_id",
        # nano columns
        "event",
<<<<<<< HEAD
        "Jet.pt", "Jet.eta", "Jet.phi", "Jet.mass", "Jet.jetId",
=======
        "Jet.pt", "Jet.eta", "Jet.phi", "Jet.mass", "Jet.jetId", IF_RUN_2("Jet.puId"),
>>>>>>> caf12c0b
        "Jet.btagDeepFlavB",
        "MET.pt", "MET.phi",
    },
    sandbox=dev_sandbox("bash::$HBT_BASE/sandboxes/venv_columnar_tf.sh"),
)
def hhbtag(
    self: Producer,
    events: ak.Array,
    jet_mask: ak.Array,
    lepton_pair: ak.Array,
    **kwargs,
) -> ak.Array:
    """
    Returns the HHBtag score per passed jet.
    """
    # get a mask of events where there are at least two tau candidates and at least two jets
    # and only get the scores for jets in these events
    event_mask = (
        (ak.num(lepton_pair, axis=1) >= 2) &
        (ak.sum(jet_mask, axis=1) >= 2)
    )

    # prepare objects
    n_jets_max = 10
    jets = events.Jet[jet_mask][event_mask][..., :n_jets_max]
    leps = lepton_pair[event_mask][..., [0, 1]]
    htt = leps[..., 0] + leps[..., 1]
    met = events[event_mask].MET
    jet_shape = abs(jets.pt) >= 0
    n_jets_capped = ak.num(jets, axis=1)

    # get input features
    input_features = [
        jet_shape * 1,
        jets.pt,
        jets.eta,
        jets.mass / jets.pt,
        jets.energy / jets.pt,
        abs(jets.eta - htt.eta),
        jets.btagDeepFlavB,
        jets.delta_phi(htt),
        jet_shape * (self.config_inst.campaign.x.year),
        jet_shape * (events[event_mask].channel_id - 1),
        jet_shape * htt.pt,
        jet_shape * htt.eta,
        jet_shape * htt.delta_phi(met),
        jet_shape * (met.pt / htt.pt),
        jet_shape * ak.sum(leps.pt, axis=1),
    ]

    # helper to split events, cast to float32, concatenate across new axis,
    # then pad with zeros for up to n_jets_max jets
    def split(where):
        features = ak.concatenate(
            [
                ak.values_astype(f[where][..., None], np.float32)
                for f in input_features
            ],
            axis=2,
        )
        # fill
        features = ak.fill_none(
            ak.pad_none(features, n_jets_max, axis=1),
            np.zeros(len(input_features), dtype=np.float32),
            axis=1,
        )
        # fix the dimension of the last axis to the known number of input features
        features = features[..., list(range(len(input_features)))]
        return ak.to_numpy(features)

    # reserve an output score array
    scores = np.ones((ak.sum(event_mask), n_jets_max), dtype=np.float32) * EMPTY_FLOAT

    # fill even and odd events if there are any
    even_mask = ak.to_numpy((events[event_mask].event % 2) == 0)
    if ak.sum(even_mask):
        input_features_even = split(even_mask)
        scores_even = self.hhbtag_model_even(input_features_even)[0].numpy()
        scores[even_mask] = scores_even
    if ak.sum(~even_mask):
        input_features_odd = split(~even_mask)
        scores_odd = self.hhbtag_model_odd(input_features_odd)[0].numpy()
        scores[~even_mask] = scores_odd

    # remove the scores of padded jets
    where = ak.from_regular(ak.local_index(scores) < n_jets_capped[..., None], axis=1)
    scores = ak.from_regular(scores, axis=1)[where]

    # add scores to events that had more than n_jets_max selected jets
    # (use zero here as this is also what the hhbtag model does for missing jets)
    layout_ext = events.Jet.pt[jet_mask][event_mask][..., n_jets_max:]
    # when there are no selected events, we can reuse layout_ext and consider it to be scores_ext
    if len(layout_ext) == 0:
        scores_ext = layout_ext
    else:
        scores_ext = layout_ak_array(np.zeros(len(ak.flatten(layout_ext)), dtype=np.int32), layout_ext)
    scores = ak.concatenate([scores, scores_ext], axis=1)

    # prevent Memory Corruption Error
    jet_mask = ak.fill_none(jet_mask, False, axis=-1)

    # insert scores into an array with same shape as input jets (without jet_mask and event_mask)
    all_scores = ak.fill_none(ak.full_like(events.Jet.pt, EMPTY_FLOAT, dtype=np.float32), EMPTY_FLOAT, axis=-1)
    np.asarray(ak.flatten(all_scores))[ak.flatten(jet_mask & event_mask, axis=1)] = np.asarray(ak.flatten(scores))

    return all_scores


@hhbtag.requires
def hhbtag_requires(self: Producer, reqs: dict) -> None:
    """
    Add the external files bundle to requirements.
    """
    if "external_files" in reqs:
        return

    from columnflow.tasks.external import BundleExternalFiles
    reqs["external_files"] = BundleExternalFiles.req(self.task)


@hhbtag.setup
def hhbtag_setup(self: Producer, reqs: dict, inputs: dict, reader_targets: InsertableDict) -> None:
    """
    Sets up the two HHBtag TF models.
    """
    tf = maybe_import("tensorflow")

    # unpack the external files bundle, create a subdiretory and unpack the hhbtag repo in it
    bundle = reqs["external_files"]
    arc = bundle.files.hh_btag_repo
    repo_dir = bundle.files_dir.child("hh_btag_repo", type="d")
    arc.load(repo_dir, formatter="tar")
    repo_dir = repo_dir.child(repo_dir.listdir(pattern="HHbtag-*")[0])

    # get the version of the external file
    self.hhbtag_version = self.config_inst.x.external_files["hh_btag_repo"][1]

    # define the model path
    model_path = f"models/HHbtag_{self.hhbtag_version}_par"

    # save both models (even and odd event numbers)
    with self.task.publish_step("loading hhbtag models ..."):
        self.hhbtag_model_even = tf.saved_model.load(repo_dir.child(f"{model_path}_0").path)
        self.hhbtag_model_odd = tf.saved_model.load(repo_dir.child(f"{model_path}_1").path)<|MERGE_RESOLUTION|>--- conflicted
+++ resolved
@@ -25,11 +25,7 @@
         "channel_id",
         # nano columns
         "event",
-<<<<<<< HEAD
-        "Jet.pt", "Jet.eta", "Jet.phi", "Jet.mass", "Jet.jetId",
-=======
         "Jet.pt", "Jet.eta", "Jet.phi", "Jet.mass", "Jet.jetId", IF_RUN_2("Jet.puId"),
->>>>>>> caf12c0b
         "Jet.btagDeepFlavB",
         "MET.pt", "MET.phi",
     },
