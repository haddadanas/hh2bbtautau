--- conflicted
+++ resolved
@@ -17,14 +17,10 @@
 )
 from hbt.production.btag import normalized_btag_weights
 from hbt.production.tau import tau_weights, trigger_weights
-<<<<<<< HEAD
 from hbt.production.invariant_mass import (invariant_mass_jets, invariant_mass_tau,
     invariant_mass_bjets, invariant_mass_HH, kinematic_vars_taus, kinematic_vars_jets,
     kinematic_vars_bjets, jet_information, bjet_information, tau_information,
     kinematic_vars_colljets, dr_inv_mass_jets, d_eta_inv_mass_jets, energy_correlation)
-=======
-from hbt.util import IF_DATASET_HAS_LHE_WEIGHTS
->>>>>>> caf12c0b
 
 
 ak = maybe_import("awkward")
@@ -32,7 +28,6 @@
 
 @producer(
     uses={
-<<<<<<< HEAD
         category_ids, features, normalization_weights, normalized_pdf_weight,
         normalized_murmuf_weight, normalized_pu_weight, normalized_btag_weights,
         tau_weights, electron_weights, muon_weights, trigger_weights, invariant_mass_jets,
@@ -49,16 +44,6 @@
         kinematic_vars_jets, kinematic_vars_bjets, jet_information, bjet_information,
         tau_information, kinematic_vars_colljets, dr_inv_mass_jets, d_eta_inv_mass_jets,
         energy_correlation,
-=======
-        category_ids, features, stitched_normalization_weights, normalized_pu_weight,
-        normalized_btag_weights, tau_weights, electron_weights, muon_weights, trigger_weights,
-        IF_DATASET_HAS_LHE_WEIGHTS(normalized_pdf_weight, normalized_murmuf_weight),
-    },
-    produces={
-        category_ids, features, stitched_normalization_weights, normalized_pu_weight,
-        normalized_btag_weights, tau_weights, electron_weights, muon_weights, trigger_weights,
-        IF_DATASET_HAS_LHE_WEIGHTS(normalized_pdf_weight, normalized_murmuf_weight),
->>>>>>> caf12c0b
     },
 )
 def default(self: Producer, events: ak.Array, **kwargs) -> ak.Array:
