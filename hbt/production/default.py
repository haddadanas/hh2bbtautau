--- conflicted
+++ resolved
@@ -17,13 +17,10 @@
 )
 from hbt.production.btag import normalized_btag_weights
 from hbt.production.tau import tau_weights, trigger_weights
-<<<<<<< HEAD
+from hbt.util import IF_DATASET_HAS_LHE_WEIGHTS
 from hbt.production.invariant_mass import (muons_invariant_mass, taus_invariant_mass, transverse_mass_W,
                                            four_lepton_mass, transverse_mass_Z, top_invariant_mass, W_mass)
 from hbt.production.kinematic_fit import met_z_component
-=======
-from hbt.util import IF_DATASET_HAS_LHE_WEIGHTS
->>>>>>> caf12c0b
 
 
 ak = maybe_import("awkward")
@@ -31,29 +28,18 @@
 
 @producer(
     uses={
-<<<<<<< HEAD
-        category_ids, features, normalization_weights, normalized_pdf_weight,
-        normalized_murmuf_weight, normalized_pu_weight, normalized_btag_weights,
-        tau_weights, electron_weights, muon_weights, trigger_weights, muons_invariant_mass,
+        category_ids, features, stitched_normalization_weights, normalized_pu_weight,
+        normalized_btag_weights, tau_weights, electron_weights, muon_weights, trigger_weights,
+        IF_DATASET_HAS_LHE_WEIGHTS(normalized_pdf_weight, normalized_murmuf_weight), muons_invariant_mass,
         taus_invariant_mass, transverse_mass_W, four_lepton_mass, transverse_mass_Z, met_z_component,
         top_invariant_mass, W_mass,
     },
     produces={
-        category_ids, features, normalization_weights, normalized_pdf_weight,
-        normalized_murmuf_weight, normalized_pu_weight, normalized_btag_weights,
-        tau_weights, electron_weights, muon_weights, trigger_weights, muons_invariant_mass,
+        category_ids, features, stitched_normalization_weights, normalized_pu_weight,
+        normalized_btag_weights, tau_weights, electron_weights, muon_weights, trigger_weights,
+        IF_DATASET_HAS_LHE_WEIGHTS(normalized_pdf_weight, normalized_murmuf_weight), muons_invariant_mass,
         taus_invariant_mass, transverse_mass_W, four_lepton_mass, transverse_mass_Z, met_z_component,
         top_invariant_mass, W_mass,
-=======
-        category_ids, features, stitched_normalization_weights, normalized_pu_weight,
-        normalized_btag_weights, tau_weights, electron_weights, muon_weights, trigger_weights,
-        IF_DATASET_HAS_LHE_WEIGHTS(normalized_pdf_weight, normalized_murmuf_weight),
-    },
-    produces={
-        category_ids, features, stitched_normalization_weights, normalized_pu_weight,
-        normalized_btag_weights, tau_weights, electron_weights, muon_weights, trigger_weights,
-        IF_DATASET_HAS_LHE_WEIGHTS(normalized_pdf_weight, normalized_murmuf_weight),
->>>>>>> caf12c0b
     },
 )
 def default(self: Producer, events: ak.Array, **kwargs) -> ak.Array:
