--- conflicted
+++ resolved
@@ -14,10 +14,7 @@
 from columnflow.production.cms.pileup import pu_weight
 from columnflow.production.cms.pdf import pdf_weights
 from columnflow.production.cms.scale import murmuf_weights
-<<<<<<< HEAD
-=======
 from columnflow.production.cms.parton_shower import ps_weights
->>>>>>> 03519a61
 from columnflow.util import maybe_import, safe_div
 from columnflow.columnar_util import set_ak_column
 
@@ -137,11 +134,7 @@
         )
     }
     # adjust columns
-<<<<<<< HEAD
-    self.uses -= {pdf_weights.PRODUCES}
-=======
     self.uses.clear()
->>>>>>> 03519a61
     self.uses |= self.pdf_weight_names
     self.produces |= {f"normalized_{weight_name}" for weight_name in self.pdf_weight_names}
 
@@ -203,11 +196,7 @@
         )
     }
     # adjust columns
-<<<<<<< HEAD
-    self.uses -= {murmuf_weights.PRODUCES}
-=======
     self.uses.clear()
->>>>>>> 03519a61
     self.uses |= self.mu_weight_names
     self.produces |= {f"normalized_{weight_name}" for weight_name in self.mu_weight_names}
 
@@ -223,8 +212,6 @@
 
 @normalized_murmuf_weight.setup
 def normalized_murmuf_weight_setup(self: Producer, task: law.Task, inputs: dict, **kwargs) -> None:
-<<<<<<< HEAD
-=======
     # load the selection stats
     hists = task.cached_value(
         key="selection_hists",
@@ -282,7 +269,6 @@
 
 @normalized_ps_weights.setup
 def normalized_ps_weights_setup(self: Producer, task: law.Task, inputs: dict, **kwargs) -> None:
->>>>>>> 03519a61
     # load the selection stats
     hists = task.cached_value(
         key="selection_hists",
@@ -290,13 +276,7 @@
     )
 
     # save average weights
-<<<<<<< HEAD
-    self.average_mu_weights = {
-        weight_name: safe_div(hists[f"sum_{weight_name}"].sum().value, hists["num_events"].sum())
-        for weight_name in self.mu_weight_names
-=======
     self.average_ps_weights = {
         weight_name: safe_div(hists[f"sum_{weight_name}"].sum().value, hists["num_events"].sum())
         for weight_name in self.ps_weight_names
->>>>>>> 03519a61
     }